{-# LANGUAGE FlexibleContexts      #-}
{-# LANGUAGE FlexibleInstances     #-}
{-# LANGUAGE MultiParamTypeClasses #-}
{-# LANGUAGE TypeApplications      #-}

module Main where

import           Control.Applicative        (empty)
import           Control.Monad              (unless)

import           Data.Time.Units            (Second)
import           GHC.IO.Encoding            (setLocaleEncoding, utf8)
import           Options.Applicative.Simple (simpleOptions)
import           Serokell.Util.Concurrent   (threadDelay)
import           System.Random              (mkStdGen)
import           System.Wlog                (usingLoggerName)

import           Mockable                   (Production (runProduction))

import           Bench.Network.Commons      (MeasureEvent (..), Ping (..), Pong (..),
                                             loadLogConfig, logMeasure)
import qualified Network.Transport.TCP      as TCP
import           Network.Transport.Concrete (concrete)
import           Node                       (ListenerAction (..), NodeAction (..), node,
<<<<<<< HEAD
                                             defaultNodeEnvironment, ConversationActions (..),
                                             simpleNodeEndPoint)
=======
                                             sendTo, defaultNodeEnvironment,
                                             simpleNodeEndPoint, noReceiveDelay)
>>>>>>> 32bce172
import           Node.Message               (BinaryP (..))
import           ReceiverOptions            (Args (..), argsParser)

main :: IO ()
main = do
    (Args {..}, ()) <-
        simpleOptions
            "bench-receiver"
            "Server utility for benches"
            "Use it!"
            argsParser
            empty

    loadLogConfig logsPrefix logConfig
    setLocaleEncoding utf8

    Right transport_ <- TCP.createTransport (TCP.defaultTCPAddr "127.0.0.1" (show port))
        TCP.defaultTCPParameters
    let transport = concrete transport_

    let prng = mkStdGen 0

    runProduction $ usingLoggerName "receiver" $ do
<<<<<<< HEAD
        node (simpleNodeEndPoint transport) prng BinaryP () defaultNodeEnvironment $ \_ ->
            NodeAction (const [pingListener noPong]) $ \_ -> do
=======
        node (simpleNodeEndPoint transport) (const noReceiveDelay) prng BinaryP () defaultNodeEnvironment $ \_ ->
            NodeAction [pingListener noPong] $ \_ -> do
>>>>>>> 32bce172
                threadDelay (fromIntegral duration :: Second)
  where
    pingListener noPong =
        ListenerActionConversation $ \_ peerId cactions -> do
            Just (Ping mid payload) <- recv cactions
            logMeasure PingReceived mid payload
            unless noPong $ do
                logMeasure PongSent mid payload
                send cactions (Pong mid payload)<|MERGE_RESOLUTION|>--- conflicted
+++ resolved
@@ -22,13 +22,8 @@
 import qualified Network.Transport.TCP      as TCP
 import           Network.Transport.Concrete (concrete)
 import           Node                       (ListenerAction (..), NodeAction (..), node,
-<<<<<<< HEAD
                                              defaultNodeEnvironment, ConversationActions (..),
-                                             simpleNodeEndPoint)
-=======
-                                             sendTo, defaultNodeEnvironment,
                                              simpleNodeEndPoint, noReceiveDelay)
->>>>>>> 32bce172
 import           Node.Message               (BinaryP (..))
 import           ReceiverOptions            (Args (..), argsParser)
 
@@ -52,13 +47,8 @@
     let prng = mkStdGen 0
 
     runProduction $ usingLoggerName "receiver" $ do
-<<<<<<< HEAD
-        node (simpleNodeEndPoint transport) prng BinaryP () defaultNodeEnvironment $ \_ ->
+        node (simpleNodeEndPoint transport) (const noReceiveDelay) prng BinaryP () defaultNodeEnvironment $ \_ ->
             NodeAction (const [pingListener noPong]) $ \_ -> do
-=======
-        node (simpleNodeEndPoint transport) (const noReceiveDelay) prng BinaryP () defaultNodeEnvironment $ \_ ->
-            NodeAction [pingListener noPong] $ \_ -> do
->>>>>>> 32bce172
                 threadDelay (fromIntegral duration :: Second)
   where
     pingListener noPong =
