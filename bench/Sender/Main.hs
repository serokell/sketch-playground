--- conflicted
+++ resolved
@@ -27,19 +27,12 @@
                                                  runProduction)
 import qualified Network.Transport.Abstract     as NT
 import           Network.Transport.Concrete     (concrete)
-<<<<<<< HEAD
 import           Node                           (Conversation (..),
                                                  ConversationActions (..),
                                                  ListenerAction (..), Node (..),
                                                  NodeAction (..), SendActions (..),
-                                                 defaultNodeEnvironment, node,
-                                                 nodeEndPoint, simpleNodeEndPoint)
-=======
-import           Node                           (ListenerAction (..), Node (..),
-                                                 NodeAction (..), defaultNodeEnvironment,
-                                                 node, nodeEndPoint, sendTo,
-                                                 simpleNodeEndPoint, noReceiveDelay)
->>>>>>> 32bce172
+                                                 defaultNodeEnvironment, noReceiveDelay,
+                                                 node, nodeEndPoint, simpleNodeEndPoint)
 import           Node.Internal                  (NodeId (..))
 import           Node.Message                   (BinaryP (..))
 
@@ -89,13 +82,8 @@
             let pingWorkers = liftA2 (pingSender prngWork payloadBound startTime msgRate)
                                      tasksIds
                                      (zip [0, msgNum..] nodeIds)
-<<<<<<< HEAD
-            node (simpleNodeEndPoint transport) prngNode BinaryP () defaultNodeEnvironment $ \node' ->
-                NodeAction (const []) $ \sactions -> do
-=======
             node (simpleNodeEndPoint transport) (const noReceiveDelay) prngNode BinaryP () defaultNodeEnvironment $ \node' ->
-                NodeAction [pongListener] $ \sactions -> do
->>>>>>> 32bce172
+                NodeAction (const $ pure [pongListener]) $ \sactions -> do
                     drones <- forM nodeIds (startDrone node')
                     _ <- forM pingWorkers (fork . flip ($) sactions)
                     delay (fromIntegral duration :: Second)
