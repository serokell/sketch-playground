--- conflicted
+++ resolved
@@ -41,12 +41,8 @@
 
     ) where
 
-<<<<<<< HEAD
-import           Control.Monad              (when)
-=======
 import           Control.Exception          (SomeException)
-import           Control.Monad              (unless)
->>>>>>> 9b4927f8
+import           Control.Monad              (when, unless)
 import           Control.Monad.Fix          (MonadFix)
 import qualified Data.Binary.Get            as Bin
 import qualified Data.ByteString            as BS
@@ -55,11 +51,7 @@
 import qualified Data.Map.Strict            as M
 import           Data.Proxy                 (Proxy (..))
 import           Formatting                 (sformat, shown, (%))
-<<<<<<< HEAD
-import           Mockable.Channel
-=======
 import qualified Mockable.Channel           as Channel
->>>>>>> 9b4927f8
 import           Mockable.Class
 import           Mockable.Concurrent
 import           Mockable.CurrentTime
@@ -72,11 +64,7 @@
 import qualified Node.Internal              as LL
 import           Node.Message
 import           System.Random              (StdGen)
-<<<<<<< HEAD
-import           System.Wlog                (WithLogger, logDebug, logWarning)
-=======
 import           System.Wlog                (WithLogger, logDebug, logError, logInfo)
->>>>>>> 9b4927f8
 
 data Node m = forall event . Node {
       nodeId         :: LL.NodeId
@@ -299,23 +287,14 @@
         ; let endPoint = LL.nodeEndPoint llnode
         ; let nodeUnit = Node nId endPoint (LL.nodeStatistics llnode)
         ; NodeAction listeners act <- k nodeUnit
-<<<<<<< HEAD
-        ; let listenerIndex :: ListenerIndex packing m
+          -- Index the listeners by message name, for faster lookup.
+        ; let listenerIndex :: ListenerIndex packing peerData m
               (listenerIndex, conflictingNames) = makeListenerIndex listeners
         ; let sendActions = nodeSendActions llnode packing
         }
     when (not $ null conflictingNames) $
-        logWarning $ sformat ("Conflicting listeners registered: "%shown)
-                     conflictingNames
-    act sendActions `finally` LL.stopNode llnode
-=======
-          -- Index the listeners by message name, for faster lookup.
-          -- TODO: report conflicting names, or statically eliminate them using
-          -- DataKinds and TypeFamilies.
-        ; let listenerIndex :: ListenerIndex packing peerData m
-              (listenerIndex, _conflictingNames) = makeListenerIndex listeners
-        ; let sendActions = nodeSendActions llnode packing
-        }
+        logError $ sformat ("Conflicting listeners registered: "%shown)
+                   conflictingNames
     let unexceptional = do
             t <- act sendActions
             logNormalShutdown
@@ -324,7 +303,6 @@
     unexceptional
         `catch` logException
         `onException` (LL.stopNode llnode `catch` logNodeException)
->>>>>>> 9b4927f8
   where
     logNormalShutdown :: m ()
     logNormalShutdown =
@@ -362,19 +340,13 @@
                             End -> logDebug "handerIn : unexpected end of input"
                             NoParse -> logDebug "handlerIn : failed to parse message body"
                             Input msgBody -> do
-<<<<<<< HEAD
-                                action peerId sendActions msgBody
+                                action peerData peerId sendActions msgBody
+                    -- If it's a conversation listener, then that's an error, no?
                     Just (ListenerActionConversation _) -> logDebug $
                         sformat ("handlerIn : wrong listener type. Expected\
                         \unidirectional for "%shown) msgName
                     Nothing -> logDebug $
                         sformat ("handlerIn : no listener for "%shown) msgName
-=======
-                                action peerData peerId sendActions msgBody
-                    -- If it's a conversation listener, then that's an error, no?
-                    Just (ListenerActionConversation _) -> error ("handlerIn : wrong listener type. Expected unidirectional for " ++ show msgName)
-                    Nothing -> error ("handlerIn : no listener for " ++ show msgName)
->>>>>>> 9b4927f8
 
     -- Handle incoming data from a bidirectional connection: try to read the
     -- message name, then choose a listener and fork a thread to run it.
@@ -395,21 +367,14 @@
                 let listener = M.lookup msgName listenerIndex
                 case listener of
                     Just (ListenerActionConversation action) ->
-<<<<<<< HEAD
                         let cactions = nodeConversationActions nodeUnit peerId packing
-                                inchan outchan
-                        in  action peerId cactions
+                                (return peerData) inchan outchan
+                        in  action peerData peerId cactions
                     Just (ListenerActionOneMsg _) ->  logDebug $
                         sformat ("handlerInOut : wrong listener type. Expected\
                         \bidirectional for "%shown) msgName
                     Nothing -> logDebug $
                         sformat ("handlerInOut : no listener for "%shown) msgName
-=======
-                        let cactions = nodeConversationActions nodeUnit peerId packing (return peerData) inchan outchan
-                        in  action peerData peerId cactions
-                    Just (ListenerActionOneMsg _) -> error ("handlerInOut : wrong listener type. Expected bidirectional for " ++ show msgName)
-                    Nothing -> error ("handlerInOut : no listener for " ++ show msgName)
->>>>>>> 9b4927f8
 
 recvNext
     :: ( Mockable Channel.Channel m, Unpackable packing thing )
