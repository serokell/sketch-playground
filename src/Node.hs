--- conflicted
+++ resolved
@@ -42,7 +42,7 @@
     ) where
 
 import           Control.Exception          (SomeException)
-import           Control.Monad              (when, unless)
+import           Control.Monad              (unless, when)
 import           Control.Monad.Fix          (MonadFix)
 import qualified Data.Binary.Get            as Bin
 import qualified Data.ByteString            as BS
@@ -135,7 +135,7 @@
 
 data ConversationActions body rcv m = ConversationActions {
        -- | Send a message within the context of this conversation
-       send     :: body -> m ()
+       send :: body -> m ()
 
        -- | Receive a message within the context of this conversation.
        --   'Nothing' means end of input (peer ended conversation).
@@ -292,10 +292,7 @@
         ; let NodeAction listeners act = k nodeUnit
           -- Index the listeners by message name, for faster lookup.
         ; let listenerIndex :: ListenerIndex packing peerData m
-<<<<<<< HEAD
               (listenerIndex, conflictingNames) = makeListenerIndex listeners
-=======
-              (listenerIndex, _conflictingNames) = makeListenerIndex listeners
         ; llnode <- LL.startNode
               packing
               peerData
@@ -303,7 +300,6 @@
               prng
               (handlerIn listenerIndex sendActions)
               (handlerInOut llnode listenerIndex)
->>>>>>> eb3c424b
         ; let sendActions = nodeSendActions llnode packing
         }
     when (not $ null conflictingNames) $
@@ -381,12 +377,7 @@
                 let listener = M.lookup msgName listenerIndex
                 case listener of
                     Just (ListenerActionConversation action) ->
-<<<<<<< HEAD
-                        let cactions = nodeConversationActions nodeUnit peerId packing
-                                (return peerData) inchan outchan
-=======
                         let cactions = nodeConversationActions nodeUnit peerId packing inchan outchan
->>>>>>> eb3c424b
                         in  action peerData peerId cactions
                     Just (ListenerActionOneMsg _) ->  logDebug $
                         sformat ("handlerInOut : wrong listener type. Expected\
