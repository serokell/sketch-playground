{-# OPTIONS_GHC -fno-warn-name-shadowing #-}
{-# LANGUAGE BangPatterns               #-}
{-# LANGUAGE DeriveDataTypeable         #-}
{-# LANGUAGE ExistentialQuantification  #-}
{-# LANGUAGE FlexibleContexts           #-}
{-# LANGUAGE GADTSyntax                 #-}
{-# LANGUAGE GeneralizedNewtypeDeriving #-}
{-# LANGUAGE KindSignatures             #-}
{-# LANGUAGE NamedFieldPuns             #-}
{-# LANGUAGE RecordWildCards            #-}
{-# LANGUAGE RecursiveDo                #-}
{-# LANGUAGE ScopedTypeVariables        #-}
{-# LANGUAGE StandaloneDeriving         #-}
{-# LANGUAGE OverloadedStrings          #-}
{-# LANGUAGE RankNTypes                 #-}
{-# LANGUAGE UndecidableInstances       #-}

module Node.Internal (
    NodeId(..),
    Node(..),
    NodeEnvironment(..),
    defaultNodeEnvironment,
    NodeEndPoint(..),
    simpleNodeEndPoint,
    ReceiveDelay,
    noReceiveDelay,
    constantReceiveDelay,
    NodeState(..),
    nodeId,
    nodeEndPointAddress,
    Statistics(..),
    stTotalLiveBytes,
    stRunningHandlersRemoteVariance,
    stRunningHandlersLocalVariance,
    PeerStatistics(..),
    nodeStatistics,
    ChannelIn(..),
    ChannelOut(..),
    closeChannel,
    startNode,
    stopNode,
    withOutChannel,
    withInOutChannel,
    writeChannel,
    Timeout(..)
  ) where

import           Control.Exception             hiding (bracket, catch, finally, throw)
import           Control.Monad                 (forM_, forM, when)
import           Control.Monad.Fix             (MonadFix)
import           Data.Int                      (Int64)
import           Data.Binary                   as Bin
import           Data.Binary.Get               as Bin
import qualified Data.ByteString               as BS
import qualified Data.ByteString.Builder       as BS
import qualified Data.ByteString.Builder.Extra as BS
import qualified Data.ByteString.Lazy          as LBS
import           Data.Foldable                 (foldlM, foldl')
import           Data.Hashable                 (Hashable)
import           Data.Map.Strict               (Map)
import qualified Data.Map.Strict               as Map
import           Data.Set                      (Set)
import qualified Data.Set                      as Set
import           Data.NonEmptySet              (NonEmptySet)
import qualified Data.NonEmptySet              as NESet
import           Data.Monoid
import           Data.Typeable
import           Data.Time.Units               (Microsecond)
import           Formatting                    (sformat, shown, (%))
import           GHC.Generics                  (Generic)
import qualified Mockable.Channel              as Channel
import           Mockable.Class
import           Mockable.Concurrent
import           Mockable.Exception
import           Mockable.SharedAtomic
import           Mockable.SharedExclusive
import           Mockable.CurrentTime          (CurrentTime, currentTime)
import qualified Mockable.Metrics              as Metrics
import qualified Network.Transport             as NT (EventErrorCode (EventConnectionLost, EventEndPointFailed, EventTransportFailed))
import qualified Network.Transport.Abstract    as NT
import           System.Random                 (Random, StdGen, random)
import           System.Wlog                   (WithLogger, logDebug, logError, logWarning)
import qualified Node.Message                  as Message

-- | A 'NodeId' wraps a network-transport endpoint address
newtype NodeId = NodeId NT.EndPointAddress
  deriving (Eq, Ord, Show, Hashable, Generic)

instance Binary NodeId

-- | The state of a Node, to be held in a shared atomic cell because other
--   threads will mutate it in order to set up bidirectional connections.
data NodeState peerData m = NodeState {
      _nodeStateGen                    :: !StdGen
      -- ^ To generate nonces.
    , _nodeStateOutboundUnidirectional :: !(Map NT.EndPointAddress (SomeHandler m))
      -- ^ Handlers for each locally-initiated unidirectional connection.
    , _nodeStateOutboundBidirectional  :: !(Map NT.EndPointAddress (Map Nonce (SomeHandler m, ChannelIn m, Int -> m (), SharedExclusiveT m peerData, NT.ConnectionBundle, Promise m (), Bool)))
      -- ^ Handlers for each nonce which we generated (locally-initiated
      --   bidirectional connections).
      --   The bool indicates whether we have received an ACK for this.
    , _nodeStateInbound                :: !(Set (SomeHandler m))
      -- ^ Handlers for inbound connections (remotely-initiated unidirectional
      --   _or_ bidirectional connections).
    , _nodeStateConnectedTo        :: !(Map NT.EndPointAddress (OutboundConnectionState m))
      -- ^ For each peer that we have at least one open connection to, the
      --   number of connections; or an MVar in case there's some thread
      --   sending the initial data (it just opened the first connection to that
      --   peer).
    , _nodeStateStatistics         :: !(Statistics m)
      -- ^ Statistics about traffic at this node.
      --   Must be kept in mutable state so that handlers can update it when
      --   they finish.
    , _nodeStateClosed             :: !Bool
      -- ^ Indicates whether the Node has been closed and is no longer capable
      --   of establishing or accepting connections (its EndPoint is closed).
    }


-- | An exception which is thrown when something times out.
data Timeout = Timeout
  deriving (Show, Typeable)

instance Exception Timeout

-- | The initial state of a node, wrapped up in a shared atomic.
initialNodeState
    :: ( Mockable Metrics.Metrics m, Mockable SharedAtomic m )
    => StdGen
    -> m (SharedAtomicT m (NodeState peerData m))
initialNodeState prng = do
    !stats <- initialStatistics
    let nodeState = NodeState {
              _nodeStateGen = prng
            , _nodeStateOutboundUnidirectional = Map.empty
            , _nodeStateOutboundBidirectional = Map.empty
            , _nodeStateInbound = Set.empty
            , _nodeStateConnectedTo = Map.empty
            , _nodeStateStatistics = stats
            , _nodeStateClosed = False
            }
    newSharedAtomic nodeState

data SomeHandler m = forall t . SomeHandler {
      someHandlerThreadId :: !(ThreadId m)
    , _someHandlerPromise :: !(Promise m t)
    }

-- | Correctness relies on the assumption that the ThreadId is that of the
--   Promise, and that two Promises with the same ThreadId are the same.
--   Is this reasonable?
instance (Eq (ThreadId m)) => Eq (SomeHandler m) where
    SomeHandler tid1 _ == SomeHandler tid2 _ = tid1 == tid2

instance (Ord (ThreadId m)) => Ord (SomeHandler m) where
    SomeHandler tid1 _ `compare` SomeHandler tid2 _ = tid1 `compare` tid2

waitSomeHandler :: ( Mockable Async m ) => SomeHandler m -> m ()
waitSomeHandler (SomeHandler _ promise) = () <$ wait promise

makeSomeHandler :: ( Mockable Async m ) => Promise m t -> m (SomeHandler m)
makeSomeHandler promise = do
    tid <- asyncThreadId promise
    return $ SomeHandler tid promise

data NodeEnvironment (m :: * -> *) = NodeEnvironment {
      nodeAckTimeout :: Microsecond
    }

defaultNodeEnvironment :: NodeEnvironment m
defaultNodeEnvironment = NodeEnvironment {
      -- 30 second timeout waiting for an ACK.
      nodeAckTimeout = 30000000
    }

-- | Computation in m of a delay (or no delay).
type ReceiveDelay m = m (Maybe Microsecond)

noReceiveDelay :: Applicative m => ReceiveDelay m
noReceiveDelay = pure Nothing

constantReceiveDelay :: Applicative m => Microsecond -> ReceiveDelay m
constantReceiveDelay = pure . Just

-- | A 'Node' is a network-transport 'EndPoint' with bidirectional connection
--   state and a thread to dispatch network-transport events.
data Node packingType peerData (m :: * -> *) = Node {
       nodeEndPoint         :: NT.EndPoint m
     , nodeCloseEndPoint    :: m ()
     , nodeDispatcherThread :: Promise m ()
     , nodeEnvironment      :: NodeEnvironment m
     , nodeState            :: SharedAtomicT m (NodeState peerData m)
     , nodePackingType      :: packingType
     , nodePeerData         :: peerData
       -- | How long to wait before dequeueing an event from the
       --   network-transport receive queue, where Nothing means
       --   instantaneous (different from a 0 delay).
       --   The term is evaluated once for each dequeued event, immediately
       --   before dequeueing it.
     , nodeReceiveDelay     :: ReceiveDelay m
     }

nodeId :: Node packingType peerData m -> NodeId
nodeId = NodeId . NT.address . nodeEndPoint

nodeEndPointAddress :: NodeId -> NT.EndPointAddress
nodeEndPointAddress (NodeId addr) = addr

nodeStatistics :: ( Mockable SharedAtomic m ) => Node packingType peerData m -> m (Statistics m)
nodeStatistics Node{..} = modifySharedAtomic nodeState $ \st ->
    return (st, _nodeStateStatistics st)

-- | Used to identify bidirectional connections.
newtype Nonce = Nonce {
      _getNonce :: Word64
    }

deriving instance Show Nonce
deriving instance Eq Nonce
deriving instance Ord Nonce
deriving instance Random Nonce
deriving instance Binary Nonce

data NodeException =
       ProtocolError String
     | InternalError String
  deriving (Show, Typeable)

instance Exception NodeException

-- | Input from the wire.
newtype ChannelIn m = ChannelIn (Channel.ChannelT m (Maybe BS.ByteString))

-- | Output to the wire.
newtype ChannelOut m = ChannelOut (NT.Connection m)

closeChannel :: ChannelOut m -> m ()
closeChannel (ChannelOut conn) = NT.close conn

-- | Write some ByteStrings to an out channel. It does not close the
--   transport when finished. If you want that, use withOutChannel or
--   withInOutChannel.
writeChannel
    :: ( Monad m, WithLogger m, Mockable Throw m )
    => ChannelOut m
    -> [BS.ByteString]
    -> m ()
writeChannel (ChannelOut conn) chunks = do
    res <- NT.send conn chunks
    -- TBD error handling? Throw exception or report it as a Left?
    case res of
      Left err -> throw err
      Right _  -> pure ()

-- | Statistics concerning traffic at this node.
data Statistics m = Statistics {
      -- | How many handlers are running right now in response to a
      --   remotely initiated connection (whether unidirectional or
      --   bidirectional).
      --   NB a handler may run longer or shorter than the duration of a
      --   connection.
      stRunningHandlersRemote :: !(Metrics.Gauge m)
      -- | How many handlers are running right now which were initiated
      --   locally, i.e. corresponding to bidirectional connections.
    , stRunningHandlersLocal :: !(Metrics.Gauge m)
      -- | Statistics for each peer.
    , stPeerStatistics :: !(Map NT.EndPointAddress (SharedAtomicT m PeerStatistics))
      -- | How many peers are connected.
    , stPeers :: !(Metrics.Gauge m)
      -- | Average number of remotely-initiated handlers per peer.
      --   Also track the average of the number of handlers squared, so we
      --   can quickly compute the variance.
    , stRunningHandlersRemoteAverage :: !(Double, Double)
      -- | Average number of locally-initiated handlers per peer.
      --   Also track the average of the number of handlers squared, so we
      --   can quickly compute the variance.
    , stRunningHandlersLocalAverage :: !(Double, Double)
      -- | Handlers which finished normally. Distribution is on their
      --   running time.
    , stHandlersFinishedNormally :: !(Metrics.Distribution m)
      -- | Handlers which finished exceptionally. Distribution is on their
      --   running time.
    , stHandlersFinishedExceptionally :: !(Metrics.Distribution m)
    }

stTotalLiveBytes
    :: (Mockable SharedAtomic m)
    => Statistics m -> m Int
stTotalLiveBytes stats = do
    allPeers <- mapM readSharedAtomic $ Map.elems (stPeerStatistics stats)
    let allBytes = fmap pstLiveBytes allPeers
    return $ sum allBytes

stRunningHandlersRemoteVariance :: Statistics m -> Double
stRunningHandlersRemoteVariance statistics = avg2 - (avg*avg)
    where
    (avg, avg2) = stRunningHandlersRemoteAverage statistics

stRunningHandlersLocalVariance :: Statistics m -> Double
stRunningHandlersLocalVariance statistics = avg2 - (avg*avg)
    where
    (avg, avg2) = stRunningHandlersLocalAverage statistics

-- | Statistics about a given peer.
data PeerStatistics = PeerStatistics {
      -- | How many handlers are running right now in response to connections
      --   from this peer (whether unidirectional or remotely-initiated
      --   bidirectional).
      pstRunningHandlersRemote :: !Int
      -- | How many handlers are running right now for locally-iniaiated
      --   bidirectional connections to this peer.
    , pstRunningHandlersLocal :: !Int
      -- | How many bytes have been received by running handlers for this
      --   peer.
    , pstLiveBytes :: !Int
    }

pstNull :: PeerStatistics -> Bool
pstNull PeerStatistics{..} =
    let remote = pstRunningHandlersRemote
        local = pstRunningHandlersLocal
    in  remote == 0 && local == 0

stIncrBytes
    :: (Mockable SharedAtomic m)
    => NT.EndPointAddress -> Int -> Statistics m -> m ()
stIncrBytes peer bytes stats =
    case Map.lookup peer (stPeerStatistics stats) of
      Nothing -> return ()
      Just peerStats -> modifySharedAtomic peerStats $ \ps ->
          return (pstIncrBytes bytes ps, ())

pstIncrBytes :: Int -> PeerStatistics -> PeerStatistics
pstIncrBytes bytes peerStatistics = peerStatistics {
      pstLiveBytes = pstLiveBytes peerStatistics + bytes
    }

-- | Record a new handler for a given peer. Second component is True if it's the
--   only handler for that peer.
pstAddHandler
    :: (Mockable SharedAtomic m)
    => HandlerProvenance peerData m t
    -> Map NT.EndPointAddress (SharedAtomicT m PeerStatistics)
    -> m (Map NT.EndPointAddress (SharedAtomicT m PeerStatistics), Bool)
pstAddHandler provenance map = case provenance of

    Local peer _ -> case Map.lookup peer map of
        Nothing ->
            newSharedAtomic (PeerStatistics 0 1 0) >>= \peerStatistics ->
            return (Map.insert peer peerStatistics map, True)
        Just !statsVar -> modifySharedAtomic statsVar $ \stats ->
            let !stats' = stats { pstRunningHandlersLocal = pstRunningHandlersLocal stats + 1 }
            in return (stats', (map, False))

    Remote peer _ _ -> case Map.lookup peer map of
        Nothing ->
            newSharedAtomic (PeerStatistics 1 0 0) >>= \peerStatistics ->
            return (Map.insert peer peerStatistics map, True)
        Just !statsVar -> modifySharedAtomic statsVar $ \stats ->
            let !stats' = stats { pstRunningHandlersRemote = pstRunningHandlersRemote stats + 1 }
            in return (stats', (map, False))

-- | Remove a handler for a given peer. Second component is True if there
--   are no more handlers for that peer.
pstRemoveHandler
    :: (WithLogger m, Mockable SharedAtomic m)
    => HandlerProvenance peerData m t
    -> Map NT.EndPointAddress (SharedAtomicT m PeerStatistics)
    -> m (Map NT.EndPointAddress (SharedAtomicT m PeerStatistics), Bool)
pstRemoveHandler provenance map = case provenance of

    Local peer _ -> case Map.lookup peer map of
        Nothing ->  do
            logWarning $ sformat ("tried to remove handler for "%shown%", but it is not in the map") peer
            return (map, False)
        Just !statsVar -> modifySharedAtomic statsVar $ \stats ->
            let stats' = stats { pstRunningHandlersLocal = pstRunningHandlersLocal stats - 1 }
            in return $ if pstNull stats'
                        then (stats', (Map.delete peer map, True))
                        else (stats', (map, False))

    Remote peer _ _ -> case Map.lookup peer map of
        Nothing ->  do
            logWarning $ sformat ("tried to remove handler for "%shown%", but it is not in the map") peer
            return (map, False)
        Just !statsVar -> modifySharedAtomic statsVar $ \stats ->
            let stats' = stats { pstRunningHandlersRemote = pstRunningHandlersRemote stats - 1 }
            in return $ if pstNull stats'
                        then (stats', (Map.delete peer map, True))
                        else (stats', (map, False))

-- | Statistics when a node is launched.
initialStatistics :: ( Mockable Metrics.Metrics m ) => m (Statistics m)
initialStatistics = do
    !runningHandlersRemote <- Metrics.newGauge
    !runningHandlersLocal <- Metrics.newGauge
    !peers <- Metrics.newGauge
    !handlersFinishedNormally <- Metrics.newDistribution
    !handlersFinishedExceptionally <- Metrics.newDistribution
    return Statistics {
          stRunningHandlersRemote = runningHandlersRemote
        , stRunningHandlersLocal = runningHandlersLocal
        , stPeerStatistics = Map.empty
        , stPeers = peers
        , stRunningHandlersRemoteAverage = (0, 0)
        , stRunningHandlersLocalAverage = (0, 0)
        , stHandlersFinishedNormally = handlersFinishedNormally
        , stHandlersFinishedExceptionally = handlersFinishedExceptionally
        }

data HandlerProvenance peerData m t =
      -- | Initiated locally, _to_ this peer. The Nonce is present if and only
      --   if it's a bidirectional connection.
      Local !NT.EndPointAddress (Maybe (Nonce, SharedExclusiveT m peerData, NT.ConnectionBundle, Promise m (), t))
      -- | Initiated remotely, _by_ or _from_ this peer.
    | Remote !NT.EndPointAddress !NT.ConnectionId t

instance Show (HandlerProvenance peerData m t) where
    show prov = case prov of
        Local addr mdata -> concat [
              "Local "
            , show addr
            , show (fmap (\(x,_,_,_,_) -> x) mdata)
            ]
        Remote addr connid _ -> concat ["Remote ", show addr, show connid]

handlerProvenancePeer :: HandlerProvenance peerData m t -> NT.EndPointAddress
handlerProvenancePeer provenance = case provenance of
    Local peer _ -> peer
    Remote peer _ _ -> peer

-- TODO: revise these computations to make them numerically stable (or maybe
-- use Rational?).
stAddHandler
    :: ( Mockable Metrics.Metrics m
       , Mockable SharedAtomic m )
    => HandlerProvenance peerData m t
    -> Statistics m
    -> m (Statistics m)
stAddHandler !provenance !statistics = case provenance of

    -- TODO: generalize this computation so we can use the same thing for
    -- both local and remote. It's a copy/paste job right now swapping local
    -- for remote.
    Local !_peer _ -> do
        (!peerStatistics, !isNewPeer) <- pstAddHandler provenance (stPeerStatistics statistics)
        when isNewPeer $ Metrics.incGauge (stPeers statistics)
        Metrics.incGauge (stRunningHandlersLocal statistics)
        !npeers <- Metrics.readGauge (stPeers statistics)
        !nhandlers <- Metrics.readGauge (stRunningHandlersLocal statistics)
        let runningHandlersLocalAverage =
                adjustMeans isNewPeer
                            (fromIntegral npeers)
                            nhandlers
                            (stRunningHandlersLocalAverage statistics)
        return $ statistics {
              stPeerStatistics = peerStatistics
            , stRunningHandlersLocalAverage = runningHandlersLocalAverage
            }

    Remote !_peer _ _ -> do
        (!peerStatistics, !isNewPeer) <- pstAddHandler provenance (stPeerStatistics statistics)
        when isNewPeer $ Metrics.incGauge (stPeers statistics)
        Metrics.incGauge (stRunningHandlersRemote statistics)
        !npeers <- Metrics.readGauge (stPeers statistics)
        !nhandlers <- Metrics.readGauge (stRunningHandlersRemote statistics)
        let runningHandlersRemoteAverage =
                adjustMeans isNewPeer
                            (fromIntegral npeers)
                            nhandlers
                            (stRunningHandlersRemoteAverage statistics)
        return $ statistics {
              stPeerStatistics = peerStatistics
            , stRunningHandlersRemoteAverage = runningHandlersRemoteAverage
            }

  where

    -- Adjust the means. The Bool is true if it's a new peer.
    -- The Double is the current number of peers (always > 0).
    -- The Int is the current number of running handlers.
    adjustMeans :: Bool -> Double -> Int64 -> (Double, Double) -> (Double, Double)
    adjustMeans !isNewPeer !npeers !nhandlers (!avg, !avg2) = case isNewPeer of

        True -> (avg', avg2')
            where
            avg' = avg * ((npeers - 1) / npeers) + (1 / npeers)
            avg2' = avg2 * ((npeers - 1) / npeers) + (1 / npeers)

        False -> (avg', avg2')
            where
            avg' = avg + (1 / npeers)
            avg2' = avg + (fromIntegral (2 * nhandlers + 1) / npeers)

-- TODO: revise these computations to make them numerically stable (or maybe
-- use Rational?).
stRemoveHandler
    :: ( Mockable Metrics.Metrics m, Mockable SharedAtomic m, WithLogger m )
    => HandlerProvenance peerData m t
    -> Microsecond
    -> Maybe SomeException
    -> Statistics m
    -> m (Statistics m)
stRemoveHandler !provenance !elapsed !outcome !statistics = case provenance of

    -- TODO: generalize this computation so we can use the same thing for
    -- both local and remote. It's a copy/paste job right now swapping local
    -- for remote.
    Local !_peer _ -> do
        (!peerStatistics, !isEndedPeer) <- pstRemoveHandler provenance (stPeerStatistics statistics)
        when isEndedPeer $ Metrics.decGauge (stPeers statistics)
        Metrics.decGauge (stRunningHandlersLocal statistics)
        !npeers <- Metrics.readGauge (stPeers statistics)
        !nhandlers <- Metrics.readGauge (stRunningHandlersLocal statistics)
        let runningHandlersLocalAverage =
                adjustMeans isEndedPeer
                            npeers
                            nhandlers
                            (stRunningHandlersLocalAverage statistics)
        addSample
        return $ statistics {
              stPeerStatistics = peerStatistics
            , stRunningHandlersLocalAverage = runningHandlersLocalAverage
            }

    Remote !_peer _ _ -> do
        (!peerStatistics, !isEndedPeer) <- pstRemoveHandler provenance (stPeerStatistics statistics)
        when isEndedPeer $ Metrics.decGauge (stPeers statistics)
        Metrics.decGauge (stRunningHandlersRemote statistics)
        !npeers <- Metrics.readGauge (stPeers statistics)
        !nhandlers <- Metrics.readGauge (stRunningHandlersRemote statistics)
        let runningHandlersRemoteAverage =
                adjustMeans isEndedPeer
                            npeers
                            nhandlers
                            (stRunningHandlersRemoteAverage statistics)
        addSample
        return $ statistics {
              stPeerStatistics = peerStatistics
            , stRunningHandlersRemoteAverage = runningHandlersRemoteAverage
            }

    where

    -- Convert the elapsed time to a Double and then add it to the relevant
    -- distribution.
    addSample = case outcome of
        Nothing -> Metrics.addSample (stHandlersFinishedNormally statistics) (fromIntegral (toInteger elapsed))
        Just _ -> Metrics.addSample (stHandlersFinishedExceptionally statistics) (fromIntegral (toInteger elapsed))

    -- Adjust the means. The Bool is true if it's a stale peer (removed last
    --   handler).
    -- The first Int is the current number of peers (could be 0).
    -- The Int is the current number of running handlers.
    adjustMeans :: Bool -> Int64 -> Int64 -> (Double, Double) -> (Double, Double)
    adjustMeans !isEndedPeer !npeers !nhandlers (!avg, !avg2) = case isEndedPeer of

        True -> if npeers == 0
                then (0, 0)
                else (avg', avg2')
            where
            avg' = avg * (fromIntegral (npeers - 1) / fromIntegral npeers) + (1 / fromIntegral npeers)
            avg2' = avg2 * (fromIntegral (npeers - 1) / fromIntegral npeers) + (1 / fromIntegral npeers)

        False -> (avg', avg2')
            where
            avg' = avg - (1 / fromIntegral npeers)
            avg2' = avg - (fromIntegral (2 * nhandlers + 1) / fromIntegral npeers)

-- | How to create and close an 'EndPoint'.
--   See 'simpleNodeEndPoint' for a very obvious example.
--   More complicated things are possible, for instance using concrete
--   transport specific features.
data NodeEndPoint m = NodeEndPoint {
      newNodeEndPoint :: m (Either (NT.TransportError NT.NewEndPointErrorCode) (NT.EndPoint m))
    , closeNodeEndPoint :: NT.EndPoint m -> m ()
    }

-- | A 'NodeEndPoint' which uses the typical network-transport 'newEndPoint'
--   and 'closeEndPoint'.
simpleNodeEndPoint :: NT.Transport m -> NodeEndPoint m
simpleNodeEndPoint transport = NodeEndPoint {
      newNodeEndPoint = NT.newEndPoint transport
    , closeNodeEndPoint = NT.closeEndPoint
    }

-- | Bring up a 'Node' using a network transport.
startNode
    :: ( Mockable SharedAtomic m, Mockable Channel.Channel m
       , Mockable Bracket m, Mockable Throw m, Mockable Catch m
       , Mockable Async m, Mockable Concurrently m
       , Ord (ThreadId m), Show (ThreadId m)
       , Mockable CurrentTime m, Mockable Metrics.Metrics m
       , Mockable SharedExclusive m
       , Mockable Delay m
       , Message.Serializable packingType peerData
       , MonadFix m, WithLogger m )
    => packingType
    -> peerData
    -> (Node packingType peerData m -> NodeEndPoint m)
    -> (Node packingType peerData m -> m (Maybe Microsecond))
    -- ^ Use the node (lazily) to determine a delay in microseconds to wait
    --   before dequeueing the next network-transport event (see
    --   nodeReceiveDelay).
    -> StdGen
    -- ^ A source of randomness, for generating nonces.
    -> NodeEnvironment m
    -> (peerData -> NodeId -> ChannelIn m -> ChannelOut m -> m ())
    -- ^ Handle incoming bidirectional connections.
    -> m (Node packingType peerData m)
<<<<<<< HEAD
startNode packingType peerData mkNodeEndPoint prng nodeEnv handlerOut = do
=======
startNode packingType peerData mkNodeEndPoint mkReceiveDelay prng nodeEnv handlerIn handlerOut = do
>>>>>>> 32bce172
    rec { let nodeEndPoint = mkNodeEndPoint node
        ; mEndPoint <- newNodeEndPoint nodeEndPoint
        ; let receiveDelay = mkReceiveDelay node
        ; node <- case mEndPoint of
              Left err -> throw err
              Right endPoint -> do
                  sharedState <- initialNodeState prng
                  -- TODO this thread should get exceptions from the dispatcher thread.
                  rec { let node = Node {
                                  nodeEndPoint         = endPoint
                                , nodeCloseEndPoint    = closeNodeEndPoint nodeEndPoint endPoint
                                , nodeDispatcherThread = dispatcherThread
                                , nodeEnvironment      = nodeEnv
                                , nodeState            = sharedState
                                , nodePackingType      = packingType
                                , nodePeerData         = peerData
                                , nodeReceiveDelay     = receiveDelay
                                }
                      ; dispatcherThread <- async $
                            nodeDispatcher node handlerOut
                      -- Exceptions in the dispatcher are re-thrown here.
                      ; link dispatcherThread
                      }
                  return node
        }
    logDebug $ sformat ("startNode, we are " % shown % "") (nodeId node)
    return node

-- | Stop a 'Node', closing its network transport and end point.
stopNode
    :: ( WithLogger m, Mockable Throw m, Mockable Async m, Mockable SharedAtomic m )
    => Node packingType peerData m
    -> m ()
stopNode Node {..} = do
    modifySharedAtomic nodeState $ \nodeState ->
        if _nodeStateClosed nodeState
        then throw $ userError "stopNode : already stopped"
        else pure (nodeState { _nodeStateClosed = True }, ())
    -- This eventually will shut down the dispatcher thread, which in turn
    -- ought to stop the connection handling threads.
    -- It'll also close all TCP connections.
    nodeCloseEndPoint
    -- Must wait on any handler threads. The dispatcher thread will eventually
    -- see an event indicating that the end point has closed, after which it
    -- will wait on all running handlers. Since the end point has been closed,
    -- no new handler threads will be created, so this will block indefinitely
    -- only if some handler is blocked indefinitely or looping.
    wait nodeDispatcherThread

data ConnectionState peerData m =

      -- | This connection cannot proceed because peer data has not been
      --   received and parsed.
      WaitingForPeerData

      -- | This connection attempted to parse the peer data but failed.
      --   Any subsequent data will be ignored.
    | PeerDataParseFailure

      -- | This connection is waiting for a handshake and we have partial
      --   data. The peer state of the connection must be 'GotPeerData'.
    | WaitingForHandshake !peerData !BS.ByteString

      -- | This connection attempted handshake but it failed (protocol error).
      --   Any subsequent data will be ignored.
    | HandshakeFailure

      -- | This connection has made a handshake and is now feeding an
      --   application-specific handler through a channel. The peer state
      --   of this connection must be 'GotPeerData'.
      --
      --   Second argument will be run with the number of bytes each time more
      --   bytes are received. It's used to update shared metrics.
    | FeedingApplicationHandler !(ChannelIn m) (Int -> m ())

instance Show (ConnectionState peerData m) where
    show term = case term of
        WaitingForPeerData -> "WaitingForPeerData"
        PeerDataParseFailure -> "PeerDataParseFailure"
        WaitingForHandshake _ _ -> "WaitingForHandshake"
        HandshakeFailure -> "HandshakeFailure"
        FeedingApplicationHandler _ _ -> "FeedingApplicationHandler"

data PeerState peerData =

      -- | Peer data is expected from one of these lightweight connections.
      --   If the second component is 'Just', then there's a lightweight
      --   connection which has given a partial parse of the peer data.
      ExpectingPeerData
          !(NonEmptySet NT.ConnectionId)
          !(Maybe (NT.ConnectionId, Maybe BS.ByteString -> Bin.Decoder peerData))

      -- | Peer data has been received and parsed.
    | GotPeerData !peerData !(NonEmptySet NT.ConnectionId)

instance Show (PeerState peerData) where
    show term = case term of
        ExpectingPeerData peers mleader -> "ExpectingPeerData " ++ show peers ++ " " ++ show (fmap fst mleader)
        GotPeerData _ peers -> "GotPeerData " ++ show peers

data DispatcherState peerData m = DispatcherState {
      dsConnections :: Map NT.ConnectionId (NT.EndPointAddress, ConnectionState peerData m)
    , dsPeers :: Map NT.EndPointAddress (PeerState peerData)
    }

deriving instance Show (DispatcherState peerData m)

initialDispatcherState :: DispatcherState peerData m
initialDispatcherState = DispatcherState Map.empty Map.empty

-- | Wait for every running handler in a node's state to finish. Exceptions are
--   caught and gathered, not re-thrown.
waitForRunningHandlers
    :: forall m packingType peerData .
       ( Mockable SharedAtomic m
       , Mockable Async m
       , Mockable Catch m
       , WithLogger m
       , Show (ThreadId m)
       )
    => Node packingType peerData m
    -> m [Maybe SomeException]
waitForRunningHandlers node = do
    -- Gather the promises for all handlers.
    handlers <- withSharedAtomic (nodeState node) $ \st -> do
        let outbound_uni = Map.elems (_nodeStateOutboundUnidirectional st)
            -- List monad computation: grab the values of the map (ignoring
            -- peer keys), then for each of those maps grab its values (ignoring
            -- nonce keys) and then return the promise.
            outbound_bi = do
                map <- Map.elems (_nodeStateOutboundBidirectional st)
                (x, _, _, _, _, _, _) <- Map.elems map
                return x
            inbound = Set.toList (_nodeStateInbound st)
            all = outbound_uni ++ outbound_bi ++ inbound
        logDebug $ sformat ("waiting for " % shown % " outbound unidirectional handlers") (fmap (someHandlerThreadId) outbound_uni)
        logDebug $ sformat ("waiting for " % shown % " outbound bidirectional handlers") (fmap (someHandlerThreadId) outbound_bi)
        logDebug $ sformat ("waiting for " % shown % " outbound inbound") (fmap (someHandlerThreadId) inbound)
        return all
    let waitAndCatch someHandler = do
            logDebug $ sformat ("waiting on " % shown) (someHandlerThreadId someHandler)
            (Nothing <$ waitSomeHandler someHandler) `catch` (\(e :: SomeException) -> return (Just e))
    forM handlers waitAndCatch

-- | The one thread that handles /all/ incoming messages and dispatches them
-- to various handlers.
nodeDispatcher
    :: forall m packingType peerData .
       ( Mockable SharedAtomic m, Mockable Async m, Mockable Concurrently m
       , Ord (ThreadId m), Mockable Bracket m, Mockable SharedExclusive m
       , Mockable Channel.Channel m, Mockable Throw m, Mockable Catch m
       , Mockable CurrentTime m, Mockable Metrics.Metrics m
       , Mockable Delay m
       , Message.Serializable packingType peerData
       , MonadFix m, WithLogger m, Show (ThreadId m) )
    => Node packingType peerData m
    -> (peerData -> NodeId -> ChannelIn m -> ChannelOut m -> m ())
    -> m ()
nodeDispatcher node handlerInOut =
    loop initialDispatcherState

    where

    nstate :: SharedAtomicT m (NodeState peerData m)
    nstate = nodeState node

    receiveDelay :: ReceiveDelay m
    receiveDelay = nodeReceiveDelay node

    endpoint = nodeEndPoint node

    loop :: DispatcherState peerData m -> m ()
    loop !state = do
      _ <- receiveDelay >>= maybe (return ()) delay
      event <- NT.receive endpoint
      case event of

          NT.ConnectionOpened connid _reliability peer ->
              connectionOpened state connid peer >>= loop

          NT.Received connid bytes -> received state connid bytes >>= loop

          NT.ConnectionClosed connid -> connectionClosed state connid >>= loop

          -- When the end point closes, we're done.
          NT.EndPointClosed -> endPointClosed state

          -- When a heavyweight connection is lost we must close up all of the
          -- lightweight connections which it carried.
          NT.ErrorEvent (NT.TransportError (NT.EventErrorCode (NT.EventConnectionLost peer bundle)) _msg) ->
              connectionLost state peer bundle >>= loop

          -- Unsupported event is recoverable. Just log and carry on.
          NT.ErrorEvent err@(NT.TransportError NT.UnsupportedEvent _) -> do
              logError $ sformat shown err
              loop state

          -- End point failure is unrecoverable.
          NT.ErrorEvent (NT.TransportError (NT.EventErrorCode NT.EventEndPointFailed) reason) ->
              throw (InternalError $ "EndPoint failed: " ++ reason)

          -- Transport failure is unrecoverable.
          NT.ErrorEvent (NT.TransportError (NT.EventErrorCode NT.EventTransportFailed) reason) ->
              throw (InternalError $ "Transport failed " ++ reason)

    -- EndPointClosed is the final event that we will receive. There may be
    -- connections which remain open! ConnectionClosed events may be
    -- inbound but since our end point has closed, we won't take them. So here
    -- we have to plug every remaining input channel.
    endPointClosed
        :: DispatcherState peerData m
        -> m ()
    endPointClosed state = do
        let connections = Map.toList (dsConnections state)
        -- This is *not* a network-transport error; EndPointClosed can be
        -- posted without ConnectionClosed for all open connections, as an
        -- optimization.
        when (not (null connections)) $ do
            forM_ connections $ \(_, st) -> case st of
                (_, FeedingApplicationHandler (ChannelIn channel) _) -> do
                    Channel.writeChannel channel Nothing
                _ -> return ()

        -- Must plug input channels for all un-acked outbound connections, and
        -- fill the peer data vars in case they haven't yet been filled. This
        -- is to ensure that handlers never block on these things.
        _ <- modifySharedAtomic nstate $ \st -> do
            let nonceMaps = Map.elems (_nodeStateOutboundBidirectional st)
            let outbounds = nonceMaps >>= Map.elems
            forM_ outbounds $ \(_, ChannelIn chan, _, peerDataVar, _, _, acked) -> do
                when (not acked) $ do
                   _ <- tryPutSharedExclusive peerDataVar (error "no peer data because local node has gone down")
                   Channel.writeChannel chan Nothing
            return (st, ())

        _ <- waitForRunningHandlers node

        -- Check that this node was closed by a call to 'stopNode'. If it
        -- wasn't, we throw an exception. This is important because the thread
        -- which runs 'startNode' must *not* continue after the 'EndPoint' is
        -- closed.
        withSharedAtomic nstate $ \nodeState ->
            if _nodeStateClosed nodeState
            then pure ()
            else throw (InternalError "EndPoint prematurely closed")

    connectionOpened
        :: DispatcherState peerData m
        -> NT.ConnectionId
        -> NT.EndPointAddress
        -> m (DispatcherState peerData m)
    connectionOpened state connid peer = case Map.lookup connid (dsConnections state) of

        Just (peer', _) -> do
            logWarning $ sformat ("ignoring duplicate connection " % shown % shown % shown) peer peer' connid
            return state

        Nothing -> do

            -- How we handle this connection depends on whether we already have
            -- a connection from this peer.
            case Map.lookup peer (dsPeers state) of

                -- If we do, we can start waiting for the handshake.
                Just (GotPeerData peerData neset) -> do
                    return $ state {
                          dsConnections = Map.insert connid (peer, WaitingForHandshake peerData BS.empty) (dsConnections state)
                        , dsPeers = Map.insert peer (GotPeerData peerData (NESet.insert connid neset)) (dsPeers state)
                        }

                -- If we don't, then we must await and decode the peer data.
                Nothing -> do
                    return $ state {
                          dsConnections = Map.insert connid (peer, WaitingForPeerData) (dsConnections state)
                        , dsPeers = Map.insert peer (ExpectingPeerData (NESet.singleton connid) Nothing) (dsPeers state)
                        }

                -- We got another connection before the peer data arrived.
                -- That's actually OK. It's only an error if we receive data
                -- on this connection before the first connection receives
                -- and parses the peer data ('received' handles this aspect).
                -- So here we just record the connection.
                Just (ExpectingPeerData neset mleader) -> do
                    return $ state {
                          dsConnections = Map.insert connid (peer, WaitingForPeerData) (dsConnections state)
                        , dsPeers = Map.insert peer (ExpectingPeerData (NESet.insert connid neset) mleader) (dsPeers state)
                        }

    received
        :: DispatcherState peerData m
        -> NT.ConnectionId
        -> [BS.ByteString]
        -> m (DispatcherState peerData m)
    received state connid chunks = case Map.lookup connid (dsConnections state) of

        Nothing -> do
            logWarning $ sformat ("ignoring data on unknown connection " % shown) connid
            return state

        -- This connection gave bogus peer data. Ignore the data.
        Just (peer, PeerDataParseFailure) -> do
            logWarning $ sformat ("ignoring data on failed connection (peer data) from " % shown) peer
            return state

        -- This connection gave a bad handshake. Ignore the data.
        Just (peer, HandshakeFailure) -> do
            logWarning $ sformat ("ignoring data on failed connection (handshake) from " % shown) peer
            return state

        -- This connection is awaiting the initial peer data.
        Just (peer, WaitingForPeerData) -> case Map.lookup peer (dsPeers state) of

            Just (ExpectingPeerData connids mleader) -> case mleader of

                -- There's no leader. This connection is now the leader. Begin
                -- the attempt to decode the peer data.
                Nothing -> do
                    let decoder :: Bin.Decoder peerData
                        decoder = Message.unpackMsg (nodePackingType node)
                    case Bin.pushChunk decoder (BS.concat chunks) of
                        Bin.Fail _ _ err -> do
                            logWarning $ sformat ("failed to decode peer data from " % shown % ": got error " % shown) peer err
                            return $ state {
                                    dsConnections = Map.insert connid (peer, PeerDataParseFailure) (dsConnections state)
                                  }
                        Bin.Done trailing _ peerData -> do
                            return $ state {
                                    dsConnections = foldl' (awaitHandshake connid peerData trailing) (dsConnections state) (NESet.toList connids)
                                  , dsPeers = Map.insert peer (GotPeerData peerData connids) (dsPeers state)
                                  }
                        Bin.Partial decoderContinuation -> do
                            return $ state {
                                    dsPeers = Map.insert peer (ExpectingPeerData connids (Just (connid, decoderContinuation))) (dsPeers state)
                                  }

                Just (connid', decoderContinuation) -> case connid == connid' of

                    -- Protocol error. We got data from some other lightweight
                    -- connection before the peer data was parsed.
                    False -> do
                        logWarning $ sformat ("peer data protocol error from " % shown) peer
                        return state

                    True -> case decoderContinuation (Just (BS.concat chunks)) of

                        Bin.Fail _ _ err -> do
                            logWarning $ sformat ("failed to decode peer data from " % shown % ": got error " % shown) peer err
                            return $ state {
                                    dsConnections = Map.insert connid (peer, PeerDataParseFailure) (dsConnections state)
                                  }

                        Bin.Done trailing _ peerData -> do
                            return $ state {
                                    dsConnections = foldl' (awaitHandshake connid peerData trailing) (dsConnections state) (NESet.toList connids)
                                  , dsPeers = Map.insert peer (GotPeerData peerData connids) (dsPeers state)
                                  }

                        Bin.Partial decoderContinuation' -> do
                            return $ state {
                                    dsPeers = Map.insert peer (ExpectingPeerData connids (Just (connid, decoderContinuation'))) (dsPeers state)

                                }

                where

                -- Update a connection's state to WaitingForHandshake. For use
                -- in a fold once the peer data has been parsed. The first
                -- parameters give the id of the connection which made the
                -- parse and the data left-over after the parse, which must
                -- be remembered in the connection state for that id.
                awaitHandshake
                    :: NT.ConnectionId
                    -> peerData
                    -> BS.ByteString
                    -> Map NT.ConnectionId (NT.EndPointAddress, ConnectionState peerData m)
                    -> NT.ConnectionId
                    -> Map NT.ConnectionId (NT.EndPointAddress, ConnectionState peerData m)
                awaitHandshake leader peerData trailing map connid = case leader == connid of

                    True -> Map.update (\(peer, _) -> Just (peer, WaitingForHandshake peerData trailing)) connid map

                    False -> Map.update (\(peer, _) -> Just (peer, WaitingForHandshake peerData BS.empty)) connid map

            -- We're waiting for peer data on this connection, but we don't
            -- have an entry for the peer. That's an internal error.
            Nothing -> do
                throw $ InternalError "node dispatcher inconsistent state (waiting for peer data)"

            Just (GotPeerData _ _) -> do
                throw $ InternalError "node dispatcher inconsistent state (already got peer data)"

        -- Waiting for a handshake. Try to get a control header and then
        -- move on.
        Just (peer, WaitingForHandshake peerData partial) -> do
            let bytes = BS.append partial (BS.concat chunks)
            case BS.uncons bytes of

                Nothing -> return state

                Just (w, ws)

                    -- Got a bidirectional header but still waiting for the
                    -- nonce.
                    | w == controlHeaderCodeBidirectionalSyn ||
                      w == controlHeaderCodeBidirectionalAck
                    , BS.length ws < 8 -> return $ state {
                            dsConnections = Map.insert connid (peer, WaitingForHandshake peerData bytes) (dsConnections state)
                          }

                    -- Got a SYN. Spawn a thread to connect to the peer using
                    -- the nonce provided and then run the bidirectional handler.
                    | w == controlHeaderCodeBidirectionalSyn
                    , Right (ws', _, nonce) <- decodeOrFail (LBS.fromStrict ws) -> do
                          channel <- Channel.newChannel
                          let provenance = Remote peer connid (ChannelIn channel)
                          let acquire = connectToPeer node (NodeId peer)
                          let respondAndHandle conn = do
                                  outcome <- NT.send conn [controlHeaderBidirectionalAck nonce]
                                  case outcome of
                                      Left err -> throw err
                                      Right () -> do
                                          handlerInOut peerData (NodeId peer) (ChannelIn channel) (ChannelOut conn)
                          -- Resource releaser for bracketWithException.
                          -- No matter what, we must update the node state to
                          -- indicate that we've disconnected from the peer.
                          let cleanup conn (me :: Maybe SomeException) = do
                                  disconnectFromPeer node (NodeId peer) conn
                                  case me of
                                      Nothing -> return ()
                                      Just e -> logError $
                                          sformat (shown % " error in conversation response " % shown) nonce e
                          let handler = bracketWithException
                                            acquire
                                            cleanup
                                            respondAndHandle
                          -- Establish the other direction in a separate thread.
                          (_, incrBytes) <- spawnHandler nstate provenance handler
                          let bss = LBS.toChunks ws'
                          Channel.writeChannel channel (Just (BS.concat bss))
                          incrBytes $ sum (fmap BS.length bss)
                          return $ state {
                                dsConnections = Map.insert connid (peer, FeedingApplicationHandler (ChannelIn channel) incrBytes) (dsConnections state)
                              }

                    -- Got an ACK. Try to decode the nonce and check that
                    -- we actually sent it.
                    | w == controlHeaderCodeBidirectionalAck
                    , Right (ws', _, nonce) <- decodeOrFail (LBS.fromStrict ws) -> do
                          outcome <- modifySharedAtomic nstate $ \st -> do
                              -- Lookup the nonce map for the peer, then check
                              -- that nonce map at the supplied nonce.
                              let nonces = Map.lookup peer (_nodeStateOutboundBidirectional st)
                              let thisNonce = nonces >>= Map.lookup nonce
                              case thisNonce of
                                  Nothing -> return (st, Nothing)
                                  Just (_, _, _, _, _, _, True) -> return (st, Just Nothing)
                                  Just (promise, channel, incrBytes, peerDataVar, connBundle, timeoutPromise, False) -> do
                                      cancel timeoutPromise
                                      return
                                          ( st { _nodeStateOutboundBidirectional = Map.update updater peer (_nodeStateOutboundBidirectional st)
                                               }
                                          , Just (Just (channel, incrBytes, peerDataVar))
                                          )
                                      where
                                      updater map = Just $ Map.insert nonce (promise, channel, incrBytes, peerDataVar, connBundle, timeoutPromise, True) map
                          case outcome of
                              -- We don't know about the nonce. Could be that
                              -- we never sent the SYN for it (protocol error)
                              -- or the handler for it has already finished.
                              -- In any case, say the handshake failed so that
                              -- subsequent data is ignored.
                              Nothing -> do
                                  logWarning $ sformat ("got unknown nonce " % shown) nonce
                                  return $ state {
                                        dsConnections = Map.insert connid (peer, HandshakeFailure) (dsConnections state)
                                      }

                              -- Got a duplicate ACK.
                              Just Nothing -> do
                                  logWarning $ sformat ("duplicate ACK nonce from " % shown) peer
                                  return $ state {
                                        dsConnections = Map.insert connid (peer, HandshakeFailure) (dsConnections state)
                                      }

                              -- Got an ACK for a SYN that we sent. Start
                              -- feeding the application handler.
                              Just (Just (ChannelIn channel, incrBytes, peerDataVar)) -> do
                                  putSharedExclusive peerDataVar peerData
                                  let bs = LBS.toStrict ws'
                                  Channel.writeChannel channel (Just bs)
                                  incrBytes $ BS.length bs
                                  return $ state {
                                        dsConnections = Map.insert connid (peer, FeedingApplicationHandler (ChannelIn channel) incrBytes) (dsConnections state)
                                      }

                    -- Handshake failure. Subsequent receives will be ignored.
                    | otherwise -> do
                          logWarning $ sformat ("unexpected control header from " % shown % " : " % shown) peer w
                          return $ state {
                                dsConnections = Map.insert connid (peer, HandshakeFailure) (dsConnections state)
                              }

        -- This connection is feeding a handler. Make the data available.
        -- TODO: if the handler has already finished, we want to just forget
        -- the data. How? Weak reference to the channel perhaps? Or
        -- explcitly close it down when the handler finishes by adding some
        -- mutable cell to FeedingApplicationHandler?
        Just (_peer, FeedingApplicationHandler (ChannelIn channel) incrBytes) -> do
            Channel.writeChannel channel (Just (BS.concat chunks))
            incrBytes $ sum (fmap BS.length chunks)
            return state

    connectionClosed
        :: DispatcherState peerData m
        -> NT.ConnectionId
        -> m (DispatcherState peerData m)
    connectionClosed state connid = case Map.lookup connid (dsConnections state) of

        Nothing -> do
            logWarning $ sformat ("closed unknown connection " % shown) connid
            return state

        Just (peer, connState) -> do
            case connState of
                FeedingApplicationHandler (ChannelIn channel) _ -> do
                    -- Signal end of channel.
                    Channel.writeChannel channel Nothing
                _ -> return ()
            -- This connection can be removed from the connection states map.
            -- Removing it from the peers map is more involved.
            let peersUpdater existing = case existing of
                    GotPeerData peerData neset -> case NESet.delete connid neset of
                        Nothing -> Nothing
                        Just neset' -> Just (GotPeerData peerData neset')
                    ExpectingPeerData neset mleader -> case NESet.delete connid neset of
                        Nothing -> Nothing
                        Just neset' -> case mleader of
                            Nothing -> Just (ExpectingPeerData neset' mleader)
                            Just (connid', _partialDecoder) -> case connid == connid' of
                                -- The connection which is giving the peer data
                                -- has closed! That's ok, just forget about it
                                -- and the partial decode of that data.
                                True -> Just (ExpectingPeerData neset' Nothing)
                                False -> Just (ExpectingPeerData neset' mleader)
            let state' = state {
                      dsConnections = Map.delete connid (dsConnections state)
                    , dsPeers = Map.update peersUpdater peer (dsPeers state)
                    }
            return state'

    connectionLost
        :: DispatcherState peerData m
        -> NT.EndPointAddress
        -> NT.ConnectionBundle
        -> m (DispatcherState peerData m)
    connectionLost state peer bundle = do
        -- There must always be 0 connections from the peer, for
        -- network-transport must have posted the ConnectionClosed events for
        -- every inbound connection before posting EventConnectionLost.
        logWarning $ sformat ("lost connection bundle " % shown % " to " % shown) bundle peer
        state' <- case Map.lookup peer (dsPeers state) of
            Just it -> do
                -- This is *not* a network-transport bug; a connection lost
                -- event can be posted without ConnectionClosed, as an
                -- optimization.
                let connids = case it of
                        GotPeerData _ neset -> NESet.toList neset
                        ExpectingPeerData neset _ -> NESet.toList neset
                -- For every connection to that peer we'll plug the channel with
                -- Nothing and remove it from the map.
                let folder :: Map NT.ConnectionId (NT.EndPointAddress, ConnectionState peerData m)
                           -> NT.ConnectionId
                           -> m (Map NT.ConnectionId (NT.EndPointAddress, ConnectionState peerData m))
                    folder channels connid = case Map.updateLookupWithKey (\_ _ -> Nothing) connid channels of
                        (Just (_, FeedingApplicationHandler (ChannelIn channel) _), channels') -> do

                            Channel.writeChannel channel Nothing
                            return channels'
                        (_, channels') -> return channels'
                channels' <- foldlM folder (dsConnections state) connids
                return $ state {
                      dsConnections = channels'
                    , dsPeers = Map.delete peer (dsPeers state)
                    }
            Nothing -> return state

        -- Every outbound bidirectional connection which is carried by this
        -- bundle, and which has not yet received an ACK, must have its
        -- channel plugged and its peer data shared exclusive filled in case
        -- it has not yet been. This is to ensure that the handlers do not
        -- block indefinitely when trying to access these things.
        --
        -- Outbound unidirectional connections need no attention: they will
        -- fail if they try to 'send', but since they expect no data in
        -- return, we don't have to take care of them here.
        channelsAndPeerDataVars <- modifySharedAtomic nstate $ \st -> do
            let nonces = Map.lookup peer (_nodeStateOutboundBidirectional st)
            case nonces of
                -- Perfectly normal: lost the connection but we had no
                -- outbound bidirectional connections to it.
                Nothing -> return (st, [])
                Just map -> do
                    -- Remove every element from the map which is carried by
                    -- this bundle, and then remove the map itself if it's
                    -- empty.
                    let folder (_, channelIn, _, peerDataVar, bundle', _, acked) channels
                            | bundle' == bundle && not acked = (channelIn, peerDataVar) : channels
                            | otherwise = channels

                    let channelsAndPeerDataVars = Map.foldr folder [] map
                    return (st, channelsAndPeerDataVars)

        logWarning $ sformat ("closing " % shown % " channels on bundle " % shown % " to " % shown) (length channelsAndPeerDataVars) bundle peer

        forM_ channelsAndPeerDataVars $ \(ChannelIn chan, peerDataVar) -> do
            _ <- tryPutSharedExclusive peerDataVar (error "no peer data because the connection was lost")
            Channel.writeChannel chan Nothing

        return state'

-- | Spawn a thread and track it in shared state, taking care to remove it from
--   shared state when it's finished and updating statistics appropriately.
--   This is applicable to handlers spawned in response to inbound peer
--   connections, and also for actions which use outbound connections.
spawnHandler
    :: forall peerData m t .
       ( Mockable SharedAtomic m, Mockable Throw m, Mockable Catch m
       , Mockable Async m, Ord (ThreadId m)
       , Mockable Metrics.Metrics m, Mockable CurrentTime m
       , WithLogger m
       , MonadFix m )
    => SharedAtomicT m (NodeState peerData m)
    -> HandlerProvenance peerData m (ChannelIn m)
    -> m t
    -> m (Promise m t, Int -> m ())
spawnHandler stateVar provenance action =
    modifySharedAtomic stateVar $ \nodeState -> do
        totalBytes <- newSharedAtomic 0
        -- Spawn the thread to get a 'SomeHandler'.
        rec { promise <- async $ do
                  startTime <- currentTime
                  normal someHandler startTime totalBytes
                      `catch` exceptional someHandler startTime totalBytes
            ; someHandler <- makeSomeHandler promise
            }
        -- It is assumed that different promises do not compare equal.
        -- It is assumed to be highly unlikely that there will be nonce
        -- collisions (that we have a good prng).
        let nodeState' = case provenance of
                Remote _ _ _ -> nodeState {
                      _nodeStateInbound = Set.insert someHandler (_nodeStateInbound nodeState)
                    }
                Local peer (Just (nonce, peerDataVar, connBundle, timeoutPromise, channelIn)) -> nodeState {
                      _nodeStateOutboundBidirectional = Map.alter alteration peer (_nodeStateOutboundBidirectional nodeState)
                    }
                    where
                    alteration Nothing = Just $ Map.singleton nonce (someHandler, channelIn, incrBytes, peerDataVar, connBundle, timeoutPromise, False)
                    alteration (Just map) = Just $ Map.insert nonce (someHandler, channelIn, incrBytes, peerDataVar, connBundle, timeoutPromise, False) map
                Local peer Nothing -> nodeState {
                      _nodeStateOutboundUnidirectional = Map.insert peer someHandler (_nodeStateOutboundUnidirectional nodeState)
                    }

            incrBytes !n = do
                nodeState <- readSharedAtomic stateVar
                stIncrBytes (handlerProvenancePeer provenance) n (_nodeStateStatistics nodeState)
                modifySharedAtomic totalBytes $ \(!m) -> return (m + n, ())

        statistics' <- stAddHandler provenance (_nodeStateStatistics nodeState)
        return (nodeState' { _nodeStateStatistics = statistics' }, (promise, incrBytes))

    where

    normal :: SomeHandler m -> Microsecond -> SharedAtomicT m Int -> m t
    normal someHandler startTime totalBytesVar = do
        t <- action
        signalFinished someHandler startTime totalBytesVar Nothing
        pure t

    exceptional :: SomeHandler m -> Microsecond -> SharedAtomicT m Int -> SomeException -> m t
    exceptional someHandler startTime totalBytesVar e = do
        signalFinished someHandler startTime totalBytesVar (Just e)
        throw e

    signalFinished :: SomeHandler m -> Microsecond -> SharedAtomicT m Int -> Maybe SomeException -> m ()
    signalFinished someHandler startTime totalBytesVar outcome = do
        endTime <- currentTime
        let elapsed = endTime - startTime
        totalBytes <- readSharedAtomic totalBytesVar
        modifySharedAtomic stateVar $ \nodeState -> do
            let nodeState' = case provenance of
                    Remote _ _ _ -> nodeState {
                          _nodeStateInbound = Set.delete someHandler (_nodeStateInbound nodeState)
                        }
                    -- Remove the nonce for this peer, and remove the whole map
                    -- if this was the only nonce for that peer.
                    Local peer (Just (nonce, _, _, _, _)) -> nodeState {
                          _nodeStateOutboundBidirectional = Map.update updater peer (_nodeStateOutboundBidirectional nodeState)
                        }
                        where
                        updater map =
                            let map' = Map.delete nonce map
                            in  if Map.null map' then Nothing else Just map'
                    Local peer Nothing -> nodeState {
                          _nodeStateOutboundUnidirectional = Map.delete peer (_nodeStateOutboundUnidirectional nodeState)
                        }
            -- Decrement the live bytes by the total bytes received, and
            -- remove the handler.
            stIncrBytes (handlerProvenancePeer provenance) (-totalBytes) $ _nodeStateStatistics nodeState
            statistics' <-
                stRemoveHandler provenance elapsed outcome $
                _nodeStateStatistics nodeState
            return (nodeState' { _nodeStateStatistics = statistics' }, ())

controlHeaderCodeBidirectionalSyn :: Word8
controlHeaderCodeBidirectionalSyn = fromIntegral (fromEnum 'S')

controlHeaderCodeBidirectionalAck :: Word8
controlHeaderCodeBidirectionalAck = fromIntegral (fromEnum 'A')

controlHeaderCodeUnidirectional :: Word8
controlHeaderCodeUnidirectional = fromIntegral (fromEnum 'U')

controlHeaderUnidirectional :: BS.ByteString
controlHeaderUnidirectional =
    BS.singleton controlHeaderCodeUnidirectional

controlHeaderBidirectionalSyn :: Nonce -> BS.ByteString
controlHeaderBidirectionalSyn (Nonce nonce) =
    fixedSizeBuilder 9 $
        BS.word8 controlHeaderCodeBidirectionalSyn
     <> BS.word64BE nonce

controlHeaderBidirectionalAck :: Nonce -> BS.ByteString
controlHeaderBidirectionalAck (Nonce nonce) =
    fixedSizeBuilder 9 $
        BS.word8 controlHeaderCodeBidirectionalAck
     <> BS.word64BE nonce

fixedSizeBuilder :: Int -> BS.Builder -> BS.ByteString
fixedSizeBuilder n =
    LBS.toStrict . BS.toLazyByteStringWith (BS.untrimmedStrategy n n) LBS.empty

-- | Create, use, and tear down a conversation channel with a given peer
--   (NodeId).
--   This may be killed with a 'Timeout' exception in case the peer does not
--   give an ACK before the specified timeout ('nodeAckTimeout').
withInOutChannel
    :: forall packingType peerData m a .
       ( Mockable Bracket m, Mockable Async m, Ord (ThreadId m)
       , Mockable SharedAtomic m, Mockable Throw m
       , Mockable SharedExclusive m
       , Mockable Catch m, Mockable Channel.Channel m
       , Mockable CurrentTime m, Mockable Metrics.Metrics m
       , Mockable Delay m
       , MonadFix m, WithLogger m
       , Message.Packable packingType peerData )
    => Node packingType peerData m
    -> NodeId
    -> (peerData -> ChannelIn m -> ChannelOut m -> m a)
    -> m a
withInOutChannel node@Node{nodeEnvironment, nodeState} nodeid@(NodeId peer) action = do
    nonce <- modifySharedAtomic nodeState $ \nodeState -> do
               let (nonce, !prng') = random (_nodeStateGen nodeState)
               pure (nodeState { _nodeStateGen = prng' }, nonce)
    channel <- fmap ChannelIn Channel.newChannel
    -- The dispatcher will fill in the peer data as soon as it's available.
    -- TODO must ensure that at some point it is always filled. What if the
    -- peer never responds? All we can do is time-out I suppose.
    -- Indeed, the peer may never even ACK.
    peerDataVar <- newSharedExclusive
    -- When the connection is up, we can register a handler using the bundle
    -- identifier.
    -- An exception may be thrown after the connection is established but
    -- before we register, but that's OK, as disconnectFromPeer is forgiving
    -- about this.
    let action' conn = do
            rec { let provenance = Local peer (Just (nonce, peerDataVar, NT.bundle conn, timeoutPromise, channel))
                ; (promise, _) <- spawnHandler nodeState provenance $ do
                      -- It's essential that we only send the handshake SYN inside
                      -- the handler, because at this point the nonce is guaranteed
                      -- to be known in the node state. If we sent the handhsake
                      -- before 'spawnHandler' we risk (although it's highly unlikely)
                      -- receiving the ACK before the nonce is put into the state.
                      -- This isn't so unlikely in the case of self-connections.
                      outcome <- NT.send conn [controlHeaderBidirectionalSyn nonce]
                      case outcome of
                          Left err -> throw err
                          Right _ -> do
                              peerData <- readSharedExclusive peerDataVar
                              action peerData channel (ChannelOut conn)
                  -- Here we spawn the timeout thread... Killing the 'promise'
                  -- is enough to clean everything up.
                  -- This timeout promise is included in the provenance, so
                  -- that when an ACK is received, the timeout thread can
                  -- be killed.
                ; timeoutPromise <- async $ do
                      delay (nodeAckTimeout nodeEnvironment)
                      cancelWith promise Timeout
                }
            wait promise
    bracket (connectToPeer node nodeid)
            (\conn -> disconnectFromPeer node nodeid conn)
            action'

-- | Create, use, and tear down a unidirectional channel to a peer identified
--   by 'NodeId'.
withOutChannel
    :: ( Mockable Bracket m, Mockable Async m, Ord (ThreadId m)
       , Mockable Throw m, Mockable Catch m
       , Mockable SharedAtomic m, Mockable CurrentTime m
       , Mockable SharedExclusive m
       , Mockable Metrics.Metrics m
       , MonadFix m, WithLogger m
       , Message.Packable packingType peerData )
    => Node packingType peerData m
    -> NodeId
    -> (ChannelOut m -> m a)
    -> m a
withOutChannel node@Node{nodeState} nodeid@(NodeId peer) action = do
    let provenance = Local peer Nothing
    (promise, _) <- spawnHandler nodeState provenance $
        bracket (connectOutChannel node nodeid)
                (\(ChannelOut conn) -> disconnectFromPeer node nodeid conn)
                action
    wait promise

data OutboundConnectionState m =
      -- | A stable outbound connection has some positive number of established
      --   connections.
      Stable !(Maybe (ComingUp m)) !Int !(Maybe (GoingDown m)) !(PeerDataTransmission m)
      -- | Every connection is being brought down.
    | AllGoingDown !(GoingDown m)
      -- | Every connection is being brought up.
    | AllComingUp !(ComingUp m)

-- | The SharedExclusiveT will be filled when the last connection goes down.
data GoingDown m = GoingDown !Int !(SharedExclusiveT m ())

-- | The SharedExclusiveT will be filled when the first connection comes up.
data ComingUp m = ComingUp !Int !(SharedExclusiveT m ())

data PeerDataTransmission m =
      PeerDataToBeTransmitted
    | PeerDataInFlight !(SharedExclusiveT m (Maybe SomeException))
    | PeerDataTransmitted

disconnectFromPeer
    :: ( Mockable SharedExclusive m
       , Mockable SharedAtomic m
       , Mockable Bracket m
       , Mockable Throw m
       , WithLogger m
       )
    => Node packingType peerData m
    -> NodeId
    -> NT.Connection m
    -> m ()
disconnectFromPeer Node{nodeState} (NodeId peer) conn =
    bracketWithException startClosing finishClosing (const (NT.close conn))

    where

    -- Update the OutboundConnectionState at this peer to no longer show
    -- this connection as going down, and fill the shared exclusive if it's
    -- the last to go down.
    finishClosing _ (_ :: Maybe SomeException) = do
        modifySharedAtomic nodeState $ \nodeState -> do
            let map = _nodeStateConnectedTo nodeState
            choice <- case Map.lookup peer map of

                Just (Stable comingUp established goingDown transmission)

                    | Just (GoingDown n excl) <- goingDown
                    , n == 1 -> do
                          putSharedExclusive excl ()
                          return . Just $ Stable comingUp established Nothing transmission

                    | Just (GoingDown n excl) <- goingDown
                    , n > 1 -> do
                          return . Just $ Stable comingUp established (Just (GoingDown (n - 1) excl)) transmission

                Just (AllGoingDown (GoingDown n excl))

                    | n == 1 -> do
                          putSharedExclusive excl ()
                          return Nothing

                    | otherwise -> do
                          return $ Just (AllGoingDown (GoingDown (n - 1) excl))

                _ -> throw (InternalError "finishClosing : impossible")

            let nodeState' = nodeState {
                      _nodeStateConnectedTo = Map.update (const choice) peer map
                    }
            return (nodeState', ())

    -- Update the OutboundConnectionState at this peer to show this connection
    -- as going down.
    startClosing = do
        canClose <- modifySharedAtomic nodeState $ \nodeState -> do
            let map = _nodeStateConnectedTo nodeState
            choice <- case Map.lookup peer map of
                Just (Stable comingUp established goingDown transmission)

                    | established > 1
                    , Just (GoingDown !n excl) <- goingDown ->
                          return . Right $ Stable comingUp (established - 1) (Just (GoingDown (n + 1) excl)) transmission

                    | established > 1
                    , Nothing <- goingDown -> do
                          excl <- newSharedExclusive
                          return . Right $ Stable comingUp (established - 1) (Just (GoingDown 1 excl)) transmission

                    | established == 1
                    , Nothing <- comingUp
                    , Just (GoingDown !n excl) <- goingDown ->
                          return . Right $ AllGoingDown (GoingDown (n + 1) excl)

                    | established == 1
                    , Nothing <- comingUp
                    , Nothing <- goingDown -> do
                          excl <- newSharedExclusive
                          return . Right $ AllGoingDown (GoingDown 1 excl)

                    | established == 1
                    , Just (ComingUp !_m excl) <- comingUp ->
                          return . Left $ excl

                    | otherwise -> throw (InternalError "startClosing : impossible")

                Nothing -> throw (InternalError "startClosing : impossible")
                Just (AllGoingDown _) -> throw (InternalError "startClosing : impossible")
                Just (AllComingUp _) -> throw (InternalError "startClosing : impossible")

            case choice of
                Left excl -> return (nodeState, Left excl)
                Right ocs -> return (nodeState', Right ())
                    where
                    nodeState' = nodeState {
                          _nodeStateConnectedTo = Map.insert peer ocs map
                        }

        case canClose of
            Left excl -> do
                readSharedExclusive excl
                startClosing
            Right () -> return ()

-- | Connect to a peer, taking care to send the peer-data in case there are no
--   other connections to that peer. Subsequent connections to that peer
--   will block until the peer-data is sent; it must be the first thing to
--   arrive when the first lightweight connection to a peer is opened.
--
--   A use of `connectToPeer` must be followed by `disconnectFromPeer`, in order
--   to keep the node state consistent. Please use safe exceptional handling
--   functions like `bracket` to make this guarantee.
connectToPeer
    :: ( Mockable Throw m
       , Mockable Bracket m
       , Mockable SharedAtomic m
       , Mockable SharedExclusive m
       , Message.Packable packingType peerData
       , WithLogger m
       )
    => Node packingType peerData m
    -> NodeId
    -> m (NT.Connection m)
connectToPeer Node{nodeEndPoint, nodeState, nodePackingType, nodePeerData} (NodeId peer) = do
    conn <- establish
    sendPeerDataIfNecessary conn
    return conn

    where

    sendPeerDataIfNecessary conn =
        bracketWithException getPeerDataResponsibility
                             dischargePeerDataResponsibility
                             (maybeSendPeerData conn)

    maybeSendPeerData conn responsibility = case responsibility of
        -- Somebody else sent it, so we can proceed.
        False -> return ()
        -- We are responsible for sending it.
        True -> sendPeerData conn

    sendPeerData conn = do
        let serializedPeerData = Message.packMsg nodePackingType nodePeerData
        outcome <- NT.send conn (LBS.toChunks serializedPeerData)
        case outcome of
            Left err -> do
                throw err
            Right () -> do
                return ()

    getPeerDataResponsibility = do
        responsibility <- modifySharedAtomic nodeState $ \nodeState -> do
            let map = _nodeStateConnectedTo nodeState
            (ocs, responsibility) <- case Map.lookup peer map of
                Just it@(Stable comingUp established goingDown transmission)
                    | PeerDataToBeTransmitted <- transmission -> do
                          excl <- newSharedExclusive
                          return (Stable comingUp established goingDown (PeerDataInFlight excl), Just (Right excl))

                    | PeerDataInFlight excl <- transmission ->
                          return (it, Just (Left excl))

                    | PeerDataTransmitted <- transmission ->
                          return (it, Nothing)

                    | otherwise -> throw (InternalError "impossible")
                _ -> do
                    logError "getPeerDataResponsibility: unexpected peer state"
                    throw $ InternalError "connectToPeer: getPeerDataResponsibility: impossible"

            let nodeState' = nodeState {
                      _nodeStateConnectedTo = Map.insert peer ocs map
                    }
            return (nodeState', responsibility)
        case responsibility of
            Just (Left excl) -> do
                _ <- readSharedExclusive excl
                getPeerDataResponsibility
            Just (Right _) -> do
                return True
            Nothing -> do
                return False

    dischargePeerDataResponsibility responsibility (merr :: Maybe SomeException) = do
        modifySharedAtomic nodeState $ \nodeState -> do
            let map = _nodeStateConnectedTo nodeState
            ocs <- case Map.lookup peer map of
                Just it@(Stable comingUp established goingDown transmission)
                    -- We were responsible for sending it and we succeeded.
                    | True <- responsibility
                    , Nothing <- merr
                    , PeerDataInFlight excl <- transmission -> do
                          putSharedExclusive excl Nothing
                          return $ Stable comingUp established goingDown PeerDataTransmitted
                    | True <- responsibility
                    , Just _ <- merr
                    , PeerDataInFlight excl <- transmission -> do
                          putSharedExclusive excl merr
                          return $ Stable comingUp established goingDown PeerDataToBeTransmitted

                    | False <- responsibility -> return it
                _ -> do
                    logError "dischargePeerDataResponsibility: unexpected peer state"
                    throw $ InternalError "connectToPeer: dischargePeerDataResponsibility: impossible"

            let nodeState' = nodeState {
                      _nodeStateConnectedTo = Map.insert peer ocs map
                    }
            return (nodeState', ())

    establish = bracketWithException startConnecting finishConnecting doConnection

    doConnection _ = do
        mconn <- NT.connect nodeEndPoint
                           peer
                           NT.ReliableOrdered
                           -- TODO give a timeout. Can't rely on it being set at
                           -- the transport level.
                           NT.ConnectHints{ connectTimeout = Nothing }

        case mconn of
            -- Throwing the error will induce the bracket resource releaser
            Left err -> throw err
            Right conn -> return conn

    -- Update the OutboundConnectionState at this peer to no longer show
    -- this connection as coming up, and fill the shared exclusive if it's
    -- the first to come up.
    finishConnecting _ (merr :: Maybe SomeException) = do
        modifySharedAtomic nodeState $ \nodeState -> do
            when (_nodeStateClosed nodeState) (throw $ InternalError "connectToPeer : node closed while establishing connection!")
            let map = _nodeStateConnectedTo nodeState
            choice <- case Map.lookup peer map of

                Just (AllComingUp (ComingUp n excl))
                    | Nothing <- merr -> do
                          let comingUp = case n of
                                  1 -> Nothing
                                  _ -> Just (ComingUp (n - 1) excl)
                          return . Just $ Stable comingUp 1 Nothing PeerDataToBeTransmitted

                    | Just _ <- merr
                    , n == 1 ->
                          return Nothing

                    | Just _ <- merr
                    , n > 1 ->
                          return . Just $ AllComingUp (ComingUp (n - 1) excl)


                Just (Stable comingUp established goingDown transmission)
                    | Just (ComingUp n excl) <- comingUp -> do
                          putSharedExclusive excl ()
                          comingUp' <- case n of
                              1 -> return Nothing
                              _ -> do
                                  excl' <- newSharedExclusive
                                  return $ Just (ComingUp (n - 1) excl')
                          let established' = case merr of
                                  Nothing -> established + 1
                                  Just _ -> established
                          return . Just $ Stable comingUp' established' goingDown transmission

                _ -> throw (InternalError "finishConnecting : impossible")

            let nodeState' = nodeState {
                      _nodeStateConnectedTo = Map.update (const choice) peer map
                    }
            return (nodeState', ())


    -- Update the OutboundConnectionState at this peer to show this connection
    -- as going up.
    startConnecting = do
        canOpen <- modifySharedAtomic nodeState $ \nodeState -> do
            when (_nodeStateClosed nodeState) (throw $ userError "connectToPeer : you're doing it wrong! Our node is closed!")
            let map = _nodeStateConnectedTo nodeState
            choice <- case Map.lookup peer map of

                -- First to connect.
                Nothing -> do
                    excl <- newSharedExclusive
                    return . Right $ AllComingUp (ComingUp 1 excl)

                -- Stable connection. There's at least one that isn't currently
                -- going down.
                Just (Stable comingUp established goingDown transmission)

                    | Just (ComingUp n excl) <- comingUp ->
                          return . Right $ Stable (Just (ComingUp (n + 1) excl)) established goingDown transmission

                    | Nothing <- comingUp -> do
                          excl <- newSharedExclusive
                          return . Right $ Stable (Just (ComingUp 1 excl)) established goingDown transmission

                Just (AllGoingDown (GoingDown _ excl)) ->
                    return . Left $ excl

                Just (AllComingUp (ComingUp n excl)) ->
                    return . Right $ AllComingUp (ComingUp (n + 1) excl)

            case choice of
                Left excl -> return (nodeState, Left excl)
                Right ocs -> return (nodeState', Right ())
                    where
                    nodeState' = nodeState {
                          _nodeStateConnectedTo = Map.insert peer ocs map
                        }

        case canOpen of
            Left excl -> do
                readSharedExclusive excl
                startConnecting
            Right () -> return ()

-- | Connect to a peer given by a 'NodeId' unidirectionally.
connectOutChannel
    :: ( Mockable Throw m
       , Mockable Bracket m
       , Mockable SharedAtomic m
       , Mockable SharedExclusive m
       , Message.Packable packingType peerData
       , WithLogger m
       )
    => Node packingType peerData m
    -> NodeId
    -> m (ChannelOut m)
connectOutChannel node peer = do
    conn <- connectToPeer node peer
    outcome <- NT.send conn [controlHeaderUnidirectional]
    case outcome of
        Left err -> throw err
        Right () -> return ()
    return (ChannelOut conn)<|MERGE_RESOLUTION|>--- conflicted
+++ resolved
@@ -608,11 +608,7 @@
     -> (peerData -> NodeId -> ChannelIn m -> ChannelOut m -> m ())
     -- ^ Handle incoming bidirectional connections.
     -> m (Node packingType peerData m)
-<<<<<<< HEAD
-startNode packingType peerData mkNodeEndPoint prng nodeEnv handlerOut = do
-=======
-startNode packingType peerData mkNodeEndPoint mkReceiveDelay prng nodeEnv handlerIn handlerOut = do
->>>>>>> 32bce172
+startNode packingType peerData mkNodeEndPoint mkReceiveDelay prng nodeEnv handlerInOut = do
     rec { let nodeEndPoint = mkNodeEndPoint node
         ; mEndPoint <- newNodeEndPoint nodeEndPoint
         ; let receiveDelay = mkReceiveDelay node
@@ -632,7 +628,7 @@
                                 , nodeReceiveDelay     = receiveDelay
                                 }
                       ; dispatcherThread <- async $
-                            nodeDispatcher node handlerOut
+                            nodeDispatcher node handlerInOut
                       -- Exceptions in the dispatcher are re-thrown here.
                       ; link dispatcherThread
                       }
