{-# LANGUAGE BangPatterns               #-}
{-# LANGUAGE DeriveDataTypeable         #-}
{-# LANGUAGE ExistentialQuantification  #-}
{-# LANGUAGE FlexibleContexts           #-}
{-# LANGUAGE GADTSyntax                 #-}
{-# LANGUAGE GeneralizedNewtypeDeriving #-}
{-# LANGUAGE KindSignatures             #-}
{-# LANGUAGE NamedFieldPuns             #-}
{-# LANGUAGE RecordWildCards            #-}
{-# LANGUAGE RecursiveDo                #-}
{-# LANGUAGE ScopedTypeVariables        #-}
{-# LANGUAGE StandaloneDeriving         #-}
{-# LANGUAGE OverloadedStrings          #-}
{-# LANGUAGE RankNTypes                 #-}
{-# LANGUAGE UndecidableInstances       #-}

module Node.Internal (
    NodeId(..),
    Node(..),
    nodeId,
    nodeEndPointAddress,
    Statistics(..),
    PeerStatistics(..),
    nodeStatistics,
    ChannelIn(..),
    ChannelOut(..),
    startNode,
    stopNode,
    withOutChannel,
    withInOutChannel,
    writeChannel
  ) where

<<<<<<< HEAD
import           Control.Exception             hiding (bracket, catch, finally, throw,
                                                try)
import           Control.Monad                 (forM_)
=======
import           Control.Exception             hiding (bracket, catch, finally, throw)
import           Control.Monad                 (forM_, forM, when)
>>>>>>> 9b4927f8
import           Control.Monad.Fix             (MonadFix)
import           Data.Int                      (Int64)
import           Data.Binary                   as Bin
import           Data.Binary.Get               as Bin
import qualified Data.ByteString               as BS
import qualified Data.ByteString.Builder       as BS
import qualified Data.ByteString.Builder.Extra as BS
import qualified Data.ByteString.Lazy          as LBS
import           Data.Foldable                 (foldlM, foldl')
import           Data.Hashable                 (Hashable)
import           Data.List.NonEmpty            (NonEmpty ((:|)))
import           Data.Map.Strict               (Map)
import qualified Data.Map.Strict               as Map
import           Data.Set                      (Set)
import qualified Data.Set                      as Set
import           Data.NonEmptySet              (NonEmptySet)
import qualified Data.NonEmptySet              as NESet
import           Data.Monoid
import           Data.Typeable
<<<<<<< HEAD
import           Formatting                    (sformat, shown, string, (%))
=======
import           Data.Time.Units               (Microsecond)
import           Formatting                    (sformat, shown, (%))
>>>>>>> 9b4927f8
import qualified Mockable.Channel              as Channel
import           Mockable.Class
import           Mockable.Concurrent
import           Mockable.Exception
import           Mockable.SharedAtomic
import           Mockable.SharedExclusive
import           Mockable.CurrentTime          (CurrentTime, currentTime)
import qualified Mockable.Metrics              as Metrics
import qualified Network.Transport             as NT (EventErrorCode (EventConnectionLost, EventEndPointFailed, EventTransportFailed))
import qualified Network.Transport.Abstract    as NT
import           System.Random                 (Random, StdGen, random)
import           System.Wlog                   (WithLogger, logDebug, logError, logWarning)
import qualified Node.Message                  as Message

-- | A 'NodeId' wraps a network-transport endpoint address
newtype NodeId = NodeId NT.EndPointAddress
  deriving (Eq, Ord, Show, Hashable)

-- | The state of a Node, to be held in a shared atomic cell because other
--   threads will mutate it in order to set up bidirectional connections.
data NodeState peerData m = NodeState {
      _nodeStateGen                    :: !StdGen
      -- ^ To generate nonces.
    , _nodeStateOutboundUnidirectional :: !(Map NT.EndPointAddress (SomeHandler m))
      -- ^ Handlers for each locally-initiated unidirectional connection.
    , _nodeStateOutboundBidirectional  :: !(Map NT.EndPointAddress (Map Nonce (SomeHandler m, ChannelIn m, SharedExclusiveT m peerData, NT.ConnectionBundle, Bool)))
      -- ^ Handlers for each nonce which we generated (locally-initiated
      --   bidirectional connections).
      --   The bool indicates whether we have received an ACK for this.
    , _nodeStateInbound                :: !(Set (SomeHandler m))
      -- ^ Handlers for inbound connections (remotely-initiated unidirectional
      --   _or_ bidirectional connections).
    , _nodeStateConnectedTo        :: !(Map NT.EndPointAddress (OutboundConnectionState m))
      -- ^ For each peer that we have at least one open connection to, the
      --   number of connections; or an MVar in case there's some thread
      --   sending the initial data (it just opened the first connection to that
      --   peer).
    , _nodeStateStatistics         :: !(Statistics m)
      -- ^ Statistics about traffic at this node.
      --   Must be kept in mutable state so that handlers can update it when
      --   they finish.
    , _nodeStateClosed             :: !Bool
      -- ^ Indicates whether the Node has been closed and is no longer capable
      --   of establishing or accepting connections (its EndPoint is closed).
    }

-- | The initial state of a node, wrapped up in a shared atomic.
initialNodeState
    :: ( Mockable Metrics.Metrics m, Mockable SharedAtomic m )
    => StdGen
    -> m (SharedAtomicT m (NodeState peerData m))
initialNodeState prng = do
    !stats <- initialStatistics
    let nodeState = NodeState {
              _nodeStateGen = prng
            , _nodeStateOutboundUnidirectional = Map.empty
            , _nodeStateOutboundBidirectional = Map.empty
            , _nodeStateInbound = Set.empty
            , _nodeStateConnectedTo = Map.empty
            , _nodeStateStatistics = stats
            , _nodeStateClosed = False
            }
    newSharedAtomic nodeState

data SomeHandler m = forall t . SomeHandler {
      someHandlerThreadId :: !(ThreadId m)
    , someHandlerPromise :: !(Promise m t)
    }

-- | Correctness relies on the assumption that the ThreadId is that of the
--   Promise, and that two Promises with the same ThreadId are the same.
--   Is this reasonable?
instance (Eq (ThreadId m)) => Eq (SomeHandler m) where
    SomeHandler tid1 _ == SomeHandler tid2 _ = tid1 == tid2

instance (Ord (ThreadId m)) => Ord (SomeHandler m) where
    SomeHandler tid1 _ `compare` SomeHandler tid2 _ = tid1 `compare` tid2

waitSomeHandler :: ( Mockable Async m ) => SomeHandler m -> m ()
waitSomeHandler (SomeHandler _ promise) = () <$ wait promise

makeSomeHandler :: ( Mockable Async m ) => Promise m t -> m (SomeHandler m)
makeSomeHandler promise = do
    tid <- asyncThreadId promise
    return $ SomeHandler tid promise

-- | A 'Node' is a network-transport 'EndPoint' with bidirectional connection
--   state and a thread to dispatch network-transport events.
data Node packingType peerData (m :: * -> *) = Node {
       nodeEndPoint         :: NT.EndPoint m
     , nodeDispatcherThread :: Promise m ()
     , nodeState            :: SharedAtomicT m (NodeState peerData m)
     , nodePackingType      :: packingType
     , nodePeerData         :: peerData
     }

nodeId :: Node packingType peerData m -> NodeId
nodeId = NodeId . NT.address . nodeEndPoint

nodeEndPointAddress :: NodeId -> NT.EndPointAddress
nodeEndPointAddress (NodeId addr) = addr

nodeStatistics :: ( Mockable SharedAtomic m ) => Node packingType peerData m -> m (Statistics m)
nodeStatistics Node{..} = modifySharedAtomic nodeState $ \st ->
    return (st, _nodeStateStatistics st)

-- | Used to identify bidirectional connections.
newtype Nonce = Nonce {
      _getNonce :: Word64
    }

deriving instance Show Nonce
deriving instance Eq Nonce
deriving instance Ord Nonce
deriving instance Random Nonce
deriving instance Binary Nonce

data NodeException =
       ProtocolError String
     | InternalError String
  deriving (Show, Typeable)

instance Exception NodeException

-- | Input from the wire.
newtype ChannelIn m = ChannelIn (Channel.ChannelT m (Maybe BS.ByteString))

-- | Output to the wire.
newtype ChannelOut m = ChannelOut (NT.Connection m)

closeChannel :: ChannelOut m -> m ()
closeChannel (ChannelOut conn) = NT.close conn

-- | Write some ByteStrings to an out channel. It does not close the
--   transport when finished. If you want that, use withOutChannel or
--   withInOutChannel.
writeChannel
    :: ( Monad m, WithLogger m, Mockable Throw m )
    => ChannelOut m
    -> [BS.ByteString]
    -> m ()
writeChannel (ChannelOut conn) chunks = do
    res <- NT.send conn chunks
    -- TBD error handling? Throw exception or report it as a Left?
    case res of
      Left err -> throw err
      Right _  -> pure ()

-- | Statistics concerning traffic at this node.
data Statistics m = Statistics {
      -- | How many handlers are running right now in response to a
      --   remotely initiated connection (whether unidirectional or
      --   bidirectional).
      --   NB a handler may run longer or shorter than the duration of a
      --   connection.
      stRunningHandlersRemote :: !(Metrics.Gauge m)
      -- | How many handlers are running right now which were initiated
      --   locally, i.e. corresponding to bidirectional connections.
    , stRunningHandlersLocal :: !(Metrics.Gauge m)
      -- | Statistics for each peer.
    , stPeerStatistics :: !(Map NT.EndPointAddress PeerStatistics)
      -- | How many peers are connected.
    , stPeers :: !(Metrics.Gauge m)
      -- | Average number of remotely-initiated handlers per peer.
      --   Also track the average of the number of handlers squared, so we
      --   can quickly compute the variance.
    , stRunningHandlersRemoteAverage :: !(Double, Double)
      -- | Average number of locally-initiated handlers per peer.
      --   Also track the average of the number of handlers squared, so we
      --   can quickly compute the variance.
    , stRunningHandlersLocalAverage :: !(Double, Double)
      -- | Handlers which finished normally. Distribution is on their
      --   running time.
    , stHandlersFinishedNormally :: !(Metrics.Distribution m)
      -- | Handlers which finished exceptionally. Distribution is on their
      --   running time.
    , stHandlersFinishedExceptionally :: !(Metrics.Distribution m)
    }

stRunningHandlersRemoteVariance :: Statistics m -> Double
stRunningHandlersRemoteVariance statistics = avg2 - (avg ^ 2)
    where
    (avg, avg2) = stRunningHandlersRemoteAverage statistics

stRunningHandlersLocalVariance :: Statistics m -> Double
stRunningHandlersLocalVariance statistics = avg2 - (avg ^ 2)
    where
    (avg, avg2) = stRunningHandlersLocalAverage statistics

-- | Statistics about a given peer.
data PeerStatistics = PeerStatistics {
      -- | How many handlers are running right now in response to connections
      --   from this peer (whether unidirectional or remotely-initiated
      --   bidirectional).
      pstRunningHandlersRemote :: !Int
      -- | How many handlers are running right now for locally-iniaiated
      --   bidirectional connections to this peer.
    , pstRunningHandlersLocal :: !Int
    }

pstNull :: PeerStatistics -> Bool
pstNull PeerStatistics{..} =
    let rem = pstRunningHandlersRemote
        loc = pstRunningHandlersLocal
    in  rem == 0 && loc == 0

-- | Record a new handler for a given peer. Second component is True if it's the
--   only handler for that peer.
pstAddHandler
    :: HandlerProvenance peerData m t
    -> Map NT.EndPointAddress PeerStatistics
    -> (Map NT.EndPointAddress PeerStatistics, Bool)
pstAddHandler provenance map = case provenance of

    Local peer _ -> case Map.lookup peer map of
        Nothing -> (Map.insert peer (PeerStatistics 0 1) map, True)
        Just !stats -> (Map.insert peer stats' map, False)
            where
            !stats' = stats { pstRunningHandlersLocal = pstRunningHandlersLocal stats + 1 }

    Remote peer _ _ -> case Map.lookup peer map of
        Nothing -> (Map.insert peer (PeerStatistics 1 0) map, True)
        Just !stats -> (Map.insert peer stats' map, False)
            where
            !stats' = stats { pstRunningHandlersRemote = pstRunningHandlersRemote stats + 1 }

-- | Remove a handler for a given peer. Second component is True if there
--   are no more handlers for that peer.
pstRemoveHandler
    :: HandlerProvenance peerData m t
    -> Map NT.EndPointAddress PeerStatistics
    -> (Map NT.EndPointAddress PeerStatistics, Bool)
pstRemoveHandler provenance map = case provenance of

    Local peer _ -> case Map.updateLookupWithKey updater peer map of
        (Just !stats, map') -> (map', pstNull stats)
        -- First component is Nothing only if the peer is not in the map.
        -- That should never happen.
        _ -> (map, False)
        where
        updater _ !stats =
            let !stats' = stats { pstRunningHandlersLocal = pstRunningHandlersLocal stats - 1 }
            in  if pstNull stats' then Nothing else Just stats'

    Remote peer _ _ -> case Map.updateLookupWithKey updater peer map of
        (Just !stats, map') -> (map', pstNull stats)
        _ -> (map, False)
        where
        updater _ !stats =
            let !stats' = stats { pstRunningHandlersRemote = pstRunningHandlersRemote stats - 1 }
            in  if pstNull stats' then Nothing else Just stats'

-- | Statistics when a node is launched.
initialStatistics :: ( Mockable Metrics.Metrics m ) => m (Statistics m)
initialStatistics = do
    !runningHandlersRemote <- Metrics.newGauge
    !runningHandlersLocal <- Metrics.newGauge
    !peers <- Metrics.newGauge
    !handlersFinishedNormally <- Metrics.newDistribution
    !handlersFinishedExceptionally <- Metrics.newDistribution
    return $ Statistics {
          stRunningHandlersRemote = runningHandlersRemote
        , stRunningHandlersLocal = runningHandlersLocal
        , stPeerStatistics = Map.empty
        , stPeers = peers
        , stRunningHandlersRemoteAverage = (0, 0)
        , stRunningHandlersLocalAverage = (0, 0)
        , stHandlersFinishedNormally = handlersFinishedNormally
        , stHandlersFinishedExceptionally = handlersFinishedExceptionally
        }

data HandlerProvenance peerData m t =
      -- | Initiated locally, _to_ this peer. The Nonce is present if and only
      --   if it's a bidirectional connection.
      Local !NT.EndPointAddress (Maybe (Nonce, SharedExclusiveT m peerData, NT.ConnectionBundle, t))
      -- | Initiated remotely, _by_ or _from_ this peer.
    | Remote !NT.EndPointAddress !NT.ConnectionId t

instance Show (HandlerProvenance peerData m t) where
    show prov = case prov of
        Local addr mdata -> concat [
              "Local "
            , show addr
            , show (fmap (\(x,_,_,_) -> x) mdata)
            ]
        Remote addr connid _ -> concat ["Remote ", show addr, show connid]

-- TODO: revise these computations to make them numerically stable (or maybe
-- use Rational?).
stAddHandler
    :: ( Mockable Metrics.Metrics m )
    => HandlerProvenance peerData m t
    -> Statistics m
    -> m (Statistics m)
stAddHandler !provenance !statistics = case provenance of

    -- TODO: generalize this computation so we can use the same thing for
    -- both local and remote. It's a copy/paste job right now swapping local
    -- for remote.
    Local !peer _ -> do
        when isNewPeer $ Metrics.incGauge (stPeers statistics)
        Metrics.incGauge (stRunningHandlersLocal statistics)
        !npeers <- Metrics.readGauge (stPeers statistics)
        !nhandlers <- Metrics.readGauge (stRunningHandlersLocal statistics)
        let runningHandlersLocalAverage =
                adjustMeans isNewPeer
                            (fromIntegral npeers)
                            nhandlers
                            (stRunningHandlersLocalAverage statistics)
        return $ statistics {
              stPeerStatistics = peerStatistics
            , stRunningHandlersLocalAverage = runningHandlersLocalAverage
            }

    Remote !peer _ _ -> do
        when isNewPeer $ Metrics.incGauge (stPeers statistics)
        Metrics.incGauge (stRunningHandlersRemote statistics)
        !npeers <- Metrics.readGauge (stPeers statistics)
        !nhandlers <- Metrics.readGauge (stRunningHandlersRemote statistics)
        let runningHandlersRemoteAverage =
                adjustMeans isNewPeer
                            (fromIntegral npeers)
                            nhandlers
                            (stRunningHandlersRemoteAverage statistics)
        return $ statistics {
              stPeerStatistics = peerStatistics
            , stRunningHandlersRemoteAverage = runningHandlersRemoteAverage
            }

    where

    (!peerStatistics, !isNewPeer) = pstAddHandler provenance (stPeerStatistics statistics)

    -- Adjust the means. The Bool is true if it's a new peer.
    -- The Double is the current number of peers (always > 0).
    -- The Int is the current number of running handlers.
    adjustMeans :: Bool -> Double -> Int64 -> (Double, Double) -> (Double, Double)
    adjustMeans !isNewPeer !npeers !nhandlers (!avg, !avg2) = case isNewPeer of

        True -> (avg', avg2')
            where
            avg' = avg * ((npeers - 1) / npeers) + (1 / npeers)
            avg2' = avg2 * ((npeers - 1) / npeers) + (1 / npeers)

        False -> (avg', avg2')
            where
            avg' = avg + (1 / npeers)
            avg2' = avg + (fromIntegral (2 * nhandlers + 1) / npeers) 

-- TODO: revise these computations to make them numerically stable (or maybe
-- use Rational?).
stRemoveHandler
    :: ( Mockable Metrics.Metrics m )
    => HandlerProvenance peerData m t
    -> Microsecond
    -> Maybe SomeException
    -> Statistics m
    -> m (Statistics m)
stRemoveHandler !provenance !elapsed !outcome !statistics = case provenance of

    -- TODO: generalize this computation so we can use the same thing for
    -- both local and remote. It's a copy/paste job right now swapping local
    -- for remote.
    Local !peer _ -> do
        when isEndedPeer $ Metrics.decGauge (stPeers statistics)
        Metrics.decGauge (stRunningHandlersLocal statistics)
        !npeers <- Metrics.readGauge (stPeers statistics)
        !nhandlers <- Metrics.readGauge (stRunningHandlersLocal statistics)
        let runningHandlersLocalAverage =
                adjustMeans isEndedPeer
                            npeers
                            nhandlers
                            (stRunningHandlersLocalAverage statistics)
        addSample
        return $ statistics {
              stPeerStatistics = peerStatistics
            , stRunningHandlersLocalAverage = runningHandlersLocalAverage
            }

    Remote !peer _ _ -> do
        when isEndedPeer $ Metrics.decGauge (stPeers statistics)
        Metrics.decGauge (stRunningHandlersRemote statistics)
        !npeers <- Metrics.readGauge (stPeers statistics)
        !nhandlers <- Metrics.readGauge (stRunningHandlersRemote statistics)
        let runningHandlersRemoteAverage =
                adjustMeans isEndedPeer
                            npeers
                            nhandlers
                            (stRunningHandlersRemoteAverage statistics)
        addSample
        return $ statistics {
              stPeerStatistics = peerStatistics
            , stRunningHandlersRemoteAverage = runningHandlersRemoteAverage
            }

    where

    (!peerStatistics, !isEndedPeer) = pstRemoveHandler provenance (stPeerStatistics statistics)

    -- Convert the elapsed time to a Double and then add it to the relevant
    -- distribution.
    addSample = case outcome of
        Nothing -> Metrics.addSample (stHandlersFinishedNormally statistics) (fromIntegral (toInteger elapsed))
        Just _ -> Metrics.addSample (stHandlersFinishedExceptionally statistics) (fromIntegral (toInteger elapsed))

    -- Adjust the means. The Bool is true if it's a stale peer (removed last
    --   handler).
    -- The first Int is the current number of peers (could be 0).
    -- The Int is the current number of running handlers.
    adjustMeans :: Bool -> Int64 -> Int64 -> (Double, Double) -> (Double, Double)
    adjustMeans !isEndedPeer !npeers !nhandlers (!avg, !avg2) = case isEndedPeer of

        True -> if npeers == 0
                then (0, 0)
                else (avg', avg2')
            where
            avg' = avg * (fromIntegral (npeers - 1) / fromIntegral npeers) + (1 / fromIntegral npeers)
            avg2' = avg2 * (fromIntegral (npeers - 1) / fromIntegral npeers) + (1 / fromIntegral npeers)

        False -> (avg', avg2')
            where
            avg' = avg - (1 / fromIntegral npeers)
            avg2' = avg - (fromIntegral (2 * nhandlers + 1) / fromIntegral npeers) 

-- | Bring up a 'Node' using a network transport.
startNode
    :: ( Mockable SharedAtomic m, Mockable Channel.Channel m
       , Mockable Bracket m, Mockable Throw m, Mockable Catch m
       , Mockable Async m, Mockable Concurrently m
       , Ord (ThreadId m), Show (ThreadId m)
       , Mockable CurrentTime m, Mockable Metrics.Metrics m
       , Mockable SharedExclusive m
       , Message.Serializable packingType peerData
       , MonadFix m, WithLogger m )
    => packingType
    -> peerData
    -> NT.Transport m
    -- ^ Given a QDisc constructor, make a transport. startNode will
    --   create the transport and one end point. stopNode will close it
    --   up.
    -> StdGen
    -- ^ A source of randomness, for generating nonces.
    -> (peerData -> NodeId -> ChannelIn m -> m ())
    -- ^ Handle incoming unidirectional connections.
    -> (peerData -> NodeId -> ChannelIn m -> ChannelOut m -> m ())
    -- ^ Handle incoming bidirectional connections.
    -> m (Node packingType peerData m)
startNode packingType peerData transport prng handlerIn handlerOut = do
    mEndPoint <- NT.newEndPoint transport
    case mEndPoint of
        Left err -> throw err
        Right endPoint -> do
            sharedState <- initialNodeState prng
            -- TODO this thread should get exceptions from the dispatcher thread.
            rec { let node = Node {
                            nodeEndPoint         = endPoint
                          , nodeDispatcherThread = dispatcherThread
                          , nodeState            = sharedState
                          , nodePackingType      = packingType
                          , nodePeerData         = peerData
                          }
                ; dispatcherThread <- async $
                      nodeDispatcher node handlerIn handlerOut
                }
            return node

-- | Stop a 'Node', closing its network transport and end point.
stopNode
    :: ( WithLogger m, Mockable Throw m, Mockable Async m, Mockable SharedAtomic m )
    => Node packingType peerData m
    -> m ()
stopNode Node {..} = do
    modifySharedAtomic nodeState $ \nodeState ->
        if _nodeStateClosed nodeState
        then throw $ userError "stopNode : already stopped"
        else pure (nodeState { _nodeStateClosed = True }, ())
    -- This eventually will shut down the dispatcher thread, which in turn
    -- ought to stop the connection handling threads.
    -- It'll also close all TCP connections.
    NT.closeEndPoint nodeEndPoint
    -- Must wait on any handler threads. The dispatcher thread will eventually
    -- see an event indicating that the end point has closed, after which it
    -- will wait on all running handlers. Since the end point has been closed,
    -- no new handler threads will be created, so this will block indefinitely
    -- only if some handler is blocked indefinitely or looping.
    wait nodeDispatcherThread

data ConnectionState peerData m =

      -- | This connection cannot proceed because peer data has not been
      --   received and parsed.
      WaitingForPeerData

      -- | This connection attempted to parse the peer data but failed.
      --   Any subsequent data will be ignored.
    | PeerDataParseFailure

      -- | This connection is waiting for a handshake and we have partial
      --   data. The peer state of the connection must be 'GotPeerData'.
    | WaitingForHandshake !peerData !BS.ByteString

      -- | This connection attempted handshake but it failed (protocol error).
      --   Any subsequent data will be ignored.
    | HandshakeFailure

      -- | This connection has made a handshake and is now feeding an
      --   application-specific handler through a channel. The peer state
      --   of this connection must be 'GotPeerData'.
    | FeedingApplicationHandler !(ChannelIn m)

instance Show (ConnectionState peerData m) where
    show term = case term of
        WaitingForPeerData -> "WaitingForPeerData"
        PeerDataParseFailure -> "PeerDataParseFailure"
        WaitingForHandshake _ _ -> "WaitingForHandshake"
        HandshakeFailure -> "HandshakeFailure"
        FeedingApplicationHandler _ -> "FeedingApplicationHandler"

data PeerState peerData =

      -- | Peer data is expected from one of these lightweight connections.
      --   If the second component is 'Just', then there's a lightweight
      --   connection which has given a partial parse of the peer data.
      ExpectingPeerData
          !(NonEmptySet NT.ConnectionId)
          !(Maybe (NT.ConnectionId, Maybe BS.ByteString -> Bin.Decoder peerData))

      -- | Peer data has been received and parsed.
    | GotPeerData !peerData !(NonEmptySet NT.ConnectionId)

instance Show (PeerState peerData) where
    show term = case term of
        ExpectingPeerData peers mleader -> "ExpectingPeerData " ++ show peers ++ " " ++ show (fmap fst mleader)
        GotPeerData _ peers -> "GotPeerData " ++ show peers

data DispatcherState peerData m = DispatcherState {
      csConnections :: Map NT.ConnectionId (NT.EndPointAddress, ConnectionState peerData m)
    , csPeers :: Map NT.EndPointAddress (PeerState peerData)
    }

deriving instance Show (DispatcherState peerData m)

initialDispatcherState :: DispatcherState peerData m
initialDispatcherState = DispatcherState Map.empty Map.empty

-- | Wait for every running handler in a node's state to finish. Exceptions are
--   caught and gathered, not re-thrown.
waitForRunningHandlers
    :: forall m packingType peerData .
       ( Mockable SharedAtomic m
       , Mockable Async m
       , Mockable Catch m
       , WithLogger m
       , Show (ThreadId m)
       )
    => Node packingType peerData m
    -> m [Maybe SomeException]
waitForRunningHandlers node = do
    -- Gather the promises for all handlers.
    handlers <- withSharedAtomic (nodeState node) $ \st -> do
        let outbound_uni = Map.elems (_nodeStateOutboundUnidirectional st)
            -- List monad computation: grab the values of the map (ignoring
            -- peer keys), then for each of those maps grab its values (ignoring
            -- nonce keys) and then return the promise.
            outbound_bi = do
                map <- Map.elems (_nodeStateOutboundBidirectional st)
                (x, _, _, _, _) <- Map.elems map
                return x
            inbound = Set.toList (_nodeStateInbound st)
            all = outbound_uni ++ outbound_bi ++ inbound
        logDebug $ sformat ("waiting for " % shown % " outbound unidirectional handlers") (fmap (someHandlerThreadId) outbound_uni)
        logDebug $ sformat ("waiting for " % shown % " outbound bidirectional handlers") (fmap (someHandlerThreadId) outbound_bi)
        logDebug $ sformat ("waiting for " % shown % " outbound inbound") (fmap (someHandlerThreadId) inbound)
        return all
    let waitAndCatch someHandler = do
            logDebug $ sformat ("waiting on " % shown) (someHandlerThreadId someHandler)
            (Nothing <$ waitSomeHandler someHandler) `catch` (\(e :: SomeException) -> return (Just e))
    forM handlers waitAndCatch

-- | The one thread that handles /all/ incoming messages and dispatches them
-- to various handlers.
nodeDispatcher
    :: forall m packingType peerData .
       ( Mockable SharedAtomic m, Mockable Async m, Mockable Concurrently m
       , Ord (ThreadId m), Mockable Bracket m, Mockable SharedExclusive m
       , Mockable Channel.Channel m, Mockable Throw m, Mockable Catch m
       , Mockable CurrentTime m, Mockable Metrics.Metrics m
       , Message.Serializable packingType peerData
       , MonadFix m, WithLogger m, Show (ThreadId m) )
    => Node packingType peerData m
    -> (peerData -> NodeId -> ChannelIn m -> m ())
    -> (peerData -> NodeId -> ChannelIn m -> ChannelOut m -> m ())
    -> m ()
nodeDispatcher node handlerIn handlerInOut =
    loop initialDispatcherState

    where

<<<<<<< HEAD
        -- Updates connection and nonce states in a left fold.
        folder
            :: (DispatcherState m, Map Nonce (NonceState m))
            -> (Either NT.ConnectionId Nonce, Maybe SomeException)
            -> m (DispatcherState m, Map Nonce (NonceState m))
        folder (dispatcherState, nonces) (connidOrNonce, e) = case connidOrNonce of
            -- The handler for a ConnectionId has finished.
            Left connid -> (,) <$> updateDispatcherState dispatcherState connid e <*> pure nonces
            -- The handler for a locally-iniated conversation has finished.
            Right nonce -> folderNonce (dispatcherState, nonces) (nonce, e)

        folderNonce (dispatcherState, nonces) (nonce, e) = case Map.lookup nonce nonces of
            Nothing -> do
                logDebug "internal error: handler for unknown nonce finished"
                pure (dispatcherState, nonces)
            -- The handler did not yet connect (SYN/ACK handshake did not go
            -- through). It's weird, but normal: the conversation did not
            -- 'recv' any data and ended before the peer could respond with the
            -- ACK.
            Just (NonceHandlerNotConnected _ _) ->
                pure (dispatcherState, Map.delete nonce nonces)
            -- The handler has connected, so we update the relevant parts of
            -- the DispatcherState.
            Just (NonceHandlerConnected connid) ->
                (,) <$> updateDispatcherState dispatcherState connid e <*> pure (Map.delete nonce nonces)

        updateDispatcherState dispatcherState connid e = case Map.lookup connid (dispatcherConnections dispatcherState) of
            Nothing -> do
                logDebug "internal error: handler for unknown connection finished"
                pure (dispatcherState)
            -- Handler finished after the connection closed. Now we can
            -- remove this entry from the map, as well as from the reverse
            -- lookup map.
            Just (peer, ConnectionClosed _) -> pure $ dispatcherState {
                  dispatcherConnections = Map.delete connid (dispatcherConnections dispatcherState)
                , dispatcherPeers = Map.update (NESet.delete connid) peer (dispatcherPeers dispatcherState)
                }
            -- Handler finished before the connection closed. Update the
            -- connections map and it will be cleared when the connection
            -- closes.
            Just (addr, _) -> pure $ dispatcherState {
                  dispatcherConnections = Map.insert connid (addr, ConnectionHandlerFinished e) (dispatcherConnections dispatcherState)
                }
=======
    nstate :: SharedAtomicT m (NodeState peerData m)
    nstate = nodeState node
>>>>>>> 9b4927f8

    endpoint = nodeEndPoint node

<<<<<<< HEAD
        -- Close the in channel by writing Nothing, to signal end-of-input.
        -- TBD should we signal "premature end of input" instead, to
        -- differentiate it from the peer terminating the connection?
        closeChannelIn :: Maybe (ChannelIn m) -> m ()
        closeChannelIn Nothing                 = pure ()
        closeChannelIn (Just (ChannelIn chan)) = Channel.writeChannel chan Nothing

        incomingHandlerPromises :: [(SomeHandler m, Maybe (ChannelIn m))]
        incomingHandlerPromises = foldr pickIncomingHandlerPromise [] (dispatcherConnections state)

        pickIncomingHandlerPromise (_, ConnectionReceiving promise inchan) = (:) (promise, Just inchan)
        pickIncomingHandlerPromise (_, ConnectionClosed promise) = (:) (promise, Nothing)
        pickIncomingHandlerPromise _ = id

        pickOutgoingHandlerPromise (NonceHandlerNotConnected promise inchan) = (:) (promise, Just inchan)
        pickOutgoingHandlerPromise _ = id

    -- Handle the first chunks received, interpreting the control byte(s).
    -- Exceptions from this function are handled in dispatcher.
    -- TODO: review this. It currently does not use the 'DispatcherState' but
    -- that's dubious. Implementing good error handling will probably demand
    -- using it.
    handleFirstChunks
        :: NT.ConnectionId
        -> NT.EndPointAddress
        -> [BS.ByteString]
        -> DispatcherState m
        -> m (Maybe (ConnectionState m))
    handleFirstChunks connid peer chunks _ =
        case LBS.uncons (LBS.fromChunks chunks) of
            -- Empty. Wait for more data.
            Nothing -> pure Nothing
            Just (w, ws)
                -- Peer wants a unidirectional (peer -> local)
                -- connection. Make a channel for the incoming
                -- data and fork a thread to consume it.
                | w == controlHeaderCodeUnidirectional -> do
                  chan <- Channel.newChannel
                  Channel.writeChannel chan (Just (BS.concat (LBS.toChunks ws)))
                  promise <- asyncHandler $ finishHandler nodeState (Left connid) (handlerIn (NodeId peer) (ChannelIn chan))
                  pure . Just $ ConnectionReceiving promise (ChannelIn chan)

                -- Bidirectional header without the nonce
                -- attached. Wait for the nonce.
                | w == controlHeaderCodeBidirectionalAck ||
                  w == controlHeaderCodeBidirectionalSyn
                , LBS.length ws < 8 -> -- need more data
                  pure . Just $ ConnectionNewChunks chunks

                -- Peer wants a bidirectional connection.
                -- Fork a thread to reply with an ACK and then
                -- handle according to handlerInOut.
                | w == controlHeaderCodeBidirectionalSyn
                , Right (ws',_,nonce) <- decodeOrFail ws -> do
                  chan <- Channel.newChannel
                  Channel.writeChannel chan (Just (BS.concat (LBS.toChunks ws')))
                  let action = do
                          -- It's possible that the local EndPoint is closed.
                          -- If that's the case, we must not try to establish
                          -- a connection to the peer who sent the SYN. Instead,
                          -- we just ignore it. network-transport should
                          -- ensure that the peer receives an error event
                          -- indicating that we've closed their connection.
                          mconn <- modifySharedAtomic nodeState $ \ns@(NodeState _prng _nonces _finishedHandlers closed) ->
                              if closed
                              then pure (ns, Nothing)
                              else do
                                  mconn <- NT.connect
                                      endpoint
                                      peer
                                      NT.ReliableOrdered
                                      NT.ConnectHints{ connectTimeout = Nothing } --TODO use timeout
                                  case mconn of
                                    Left  err  -> throw err
                                    Right conn -> pure (ns, Just conn)
                          case mconn of
                              -- The EndPoint is closed, so we do nothing.
                              -- TODO should probably log this.
                              Nothing -> logDebug $ sformat ("Got connection\
                                \request from "%shown%", but endpoint is closed") peer
                              Just conn -> do
                                  outcome <- NT.send conn [controlHeaderBidirectionalAck nonce]
                                  case outcome of
                                      Left err -> logDebug $
                                        sformat ("Error sending ack to "%shown%": "
                                        %shown) peer err
                                      Right _  -> return ()
                                  handlerInOut (NodeId peer) (ChannelIn chan) (ChannelOut conn)
                                      `finally'`
                                      closeChannel (ChannelOut conn)
                  promise <- asyncHandler $ finishHandler nodeState (Left connid) action
                  pure . Just $ ConnectionReceiving promise (ChannelIn chan)

                -- We want a bidirectional connection and the
                -- peer has acknowledged. Check that their nonce
                -- matches what we sent and if so start writing
                -- to the channel associated with that nonce.
                -- See connectInOutChannel/withInOutChannel for the other half
                -- of the story (where we send SYNs and record
                -- nonces).
                --
                -- A call to withInOutChannel ensures that when the action using
                -- the in/out channel completes, it will update the shared
                -- atomic 'finished' variable to indicate that thread
                -- corresponding to the *nonce* is completed. It may have
                -- already completed at this point, which is weird but not
                -- out of the question (the handler didn't ask to receive
                -- anything).
                --
                | w == controlHeaderCodeBidirectionalAck
                , Right (ws',_,nonce) <- decodeOrFail ws -> do
                  outcome <- modifySharedAtomic nodeState $ \(NodeState prng expected finished closed) ->
                      case Map.lookup nonce expected of
                          -- Got an ACK for a nonce that we don't know about
                          -- It could be that we never sent a SYN on that
                          -- nonce (peer made a protocol error), but it could
                          -- also be that we did send the SYN, but our handler
                          -- for that conversation has already finished!
                          -- That's just normal.
                          Nothing -> return ((NodeState prng expected finished closed), Nothing)
                          -- Got an ACK for a nonce that we *do* know about (we
                          -- sent a SYN for it).
                          Just (NonceHandlerNotConnected promise inchan) -> do
                              let !expected' = Map.insert nonce (NonceHandlerConnected connid) expected
                              return ((NodeState prng expected' finished closed), Just (promise, inchan))
                          Just _ -> throw (InternalError $ "duplicate or delayed ACK for " ++ show nonce)
                  case outcome of
                      Nothing -> pure Nothing
                      Just (promise, ChannelIn chan) -> do
                          Channel.writeChannel chan (Just (BS.concat (LBS.toChunks ws')))
                          pure . Just $ ConnectionReceiving promise (ChannelIn chan)

                | otherwise -> do
                    logDebug $ sformat ("protocol error: unexpected control header "
                        %shown%" from "%shown) w peer
                    pure Nothing

    loop :: DispatcherState m -> m ()
    loop !initialState = do
      !state <- updateStateForFinishedHandlers initialState
      event <- NT.receive endpoint
      case event of

          NT.ConnectionOpened connid NT.ReliableOrdered peer ->
              -- Just keep track of the new connection and reverse lookup
              -- from EndPointAddress.
              loop $ state {
                    dispatcherConnections = Map.insert connid (peer, ConnectionNew) (dispatcherConnections state)
                  , dispatcherPeers = Map.alter (Just . maybe (NESet.singleton connid) (NESet.insert connid)) peer (dispatcherPeers state)
                  }

          -- receiving data for an existing connection (ie a multi-chunk message)
          NT.Received connid chunks ->
              case Map.lookup connid (dispatcherConnections state) of
                  Nothing -> do
                      logDebug "internal error: received data on unknown connection"
                      loop state

                  -- TODO: need policy here on queue size
                  Just (peer, ConnectionNew) ->
                      loop $ state {
                            dispatcherConnections = Map.insert connid (peer, ConnectionNewChunks chunks) (dispatcherConnections state)
                          }
=======
    loop :: DispatcherState peerData m -> m ()
    loop !state = do
      event <- NT.receive endpoint
      case event of

          NT.ConnectionOpened connid reliability peer ->
              connectionOpened state connid reliability peer >>= loop
>>>>>>> 9b4927f8

          NT.Received connid bytes -> received state connid bytes >>= loop

<<<<<<< HEAD
                  -- Connection is receiving data and there's some handler
                  -- at 'tid' to run it. Dump the new data to its ChannelIn.
                  Just (_peer, ConnectionReceiving _ (ChannelIn chan)) -> do
                    Channel.writeChannel chan (Just (BS.concat chunks))
                    loop state

                  Just (peer, ConnectionClosed _) -> do
                    logDebug $ sformat ("internal error: received data on closed\
                        \connection for "%shown) peer
                    loop state

                  -- The peer keeps pushing data but our handler is finished.
                  -- What to do? Would like to close the connection but I'm
                  -- not sure that's possible in network-transport. Would like
                  -- to say "stop receiving on this ConnectionId".
                  -- We could maintain an association between ConnectionId and
                  -- EndPointId of the peer, and then maybe patch
                  -- network-transport to allow for selective closing of peer
                  -- connection based on EndPointAddress.
                  Just (peer, ConnectionHandlerFinished _) -> do
                    logDebug $ sformat ("internal error: received too much data for "
                        %shown) peer
                    loop state

          NT.ConnectionClosed connid ->
              case Map.lookup connid (dispatcherConnections state) of
                  Nothing -> do
                      logDebug "internal error: closed unknown connection"
                      loop state

                  -- Connection closed, handler already finished. We're done
                  -- with the connection. The case in which the handler finishes
                  -- __after__ the connection closes is taken care of in
                  -- 'updateStateForFinishedHandlers'.
                  Just (peer, ConnectionHandlerFinished _) ->
                      loop $ state {
                            dispatcherConnections = Map.delete connid (dispatcherConnections state)
                          , dispatcherPeers = Map.update (NESet.delete connid) peer (dispatcherPeers state)
                          }
=======
          NT.ConnectionClosed connid -> connectionClosed state connid >>= loop
>>>>>>> 9b4927f8

          -- When the end point closes, we're done.
          NT.EndPointClosed -> endPointClosed state

          -- When a heavyweight connection is lost we must close up all of the
          -- lightweight connections which it carried.
          NT.ErrorEvent (NT.TransportError (NT.EventErrorCode (NT.EventConnectionLost peer bundle)) msg) ->
              connectionLost state peer bundle >>= loop

<<<<<<< HEAD
                  Just (peer, ConnectionClosed _) -> do
                      logDebug $
                        sformat ("internal error: closed a closed connection to "%shown)
                        peer
                      loop state

          NT.EndPointClosed -> waitForRunningHandlers state

          -- Losing a connection is no reason to stop the dispatcher. It is in
          -- fact a normal thing, as it can be caused by peers failing or
          -- otherwise choosing to go down.
          --
          -- When this happens, all handlers between the local EndPoint and the
          -- given EndPointAddress must be made to realize that receiving from
          -- and sending to their peer is no longer possible. This is done by
          -- making it so that their ChannelIn and ChannelOut throws an
          -- exception when used. Thus if a peer goes down after a local handler
          -- has finished all of its sending and receiving, the local handler
          -- need not die early.
          --
          -- Sending on a ChannelOut will report an error, so no work must be
          -- done here in order to support that. But the ChannelIn for each
          -- handler must be plugged (with Nothing or perhaps with a new
          -- constructor indicating exceptional end of input). In order to
          -- do so, we must associate an EndPointAddress with all ConnectionIds
          -- of connections to/from it.
          NT.ErrorEvent (NT.TransportError (NT.EventErrorCode (NT.EventConnectionLost peer)) _msg) -> do
              let connids :: [NT.ConnectionId]
                  connids = case Map.lookup peer (dispatcherPeers state) of
                      Nothing    -> []
                      Just neset -> let t :| ts = NESet.toList neset in t : ts
              (!state', removals) <- foldlM eliminateConnection (state, []) connids
              loop $ state' {
                    dispatcherPeers = Map.update (NESet.deleteMany removals) peer (dispatcherPeers state')
                  }
              where
              -- Every receiving connection becomes closed.
              -- Every closed connection remains closed.
              -- Every other connection can be forgotten.
              eliminateConnection
                  :: (DispatcherState m, [NT.ConnectionId])
                  -> NT.ConnectionId
                  -> m (DispatcherState m, [NT.ConnectionId])
              eliminateConnection (_state, removals) connid = case Map.lookup connid (dispatcherConnections state) of
                  Nothing -> do
                      logDebug "connection associated with peer does not exist"
                      pure (state, removals)
                  Just (_peer, ConnectionReceiving handler (ChannelIn chan)) -> do
                      -- Signal to the handler that there's no more input.
                      Channel.writeChannel chan Nothing
                      let state' = state {
                                dispatcherConnections = Map.insert connid (peer, ConnectionClosed handler) (dispatcherConnections state)
                              }
                      pure (state', removals)
                  Just (_, ConnectionClosed _) -> do
                      -- We've already written Nothing to the channel
                      pure (state, removals)
                  -- If the connection is in any other state, we can remove it.
                  _ -> let state' = state { dispatcherConnections = Map.delete connid (dispatcherConnections state) }
                       in  pure (state', connid : removals)

          NT.ErrorEvent (NT.TransportError (NT.EventErrorCode NT.EventEndPointFailed) e) -> do
              logDebug $ sformat ("internal error: EndPoint failed: "%string) e
              loop state

          NT.ErrorEvent (NT.TransportError (NT.EventErrorCode NT.EventTransportFailed) e) -> do
              logDebug $ sformat ("internal error: Transport failed"%string) e
              -- TODO: continue?
              loop state

          NT.ErrorEvent (NT.TransportError NT.UnsupportedEvent e) -> do
              logDebug $ sformat ("internal error: Unsupported event"%shown) e
              loop state

          NT.ConnectionOpened _ reliablity _ -> do
              logDebug $ sformat
                ("protocol error: unexpected connection reliability"%shown)
                reliablity
              loop state

-- | Augment some m term so that it always updates a 'NodeState' mutable
--   cell when finished, along with the exception if one was raised. We catch
--   all exceptions in order to do this, but they are re-thrown.
--   Use an 'NT.ConnectionId' if the handler is spawned in response to a
--   connection, or a 'Nonce' if the handler is spawned for a locally
--   initiated bidirectional connection.
finishHandler
    :: forall m t .
       ( Mockable SharedAtomic m, Mockable Throw m, Mockable Catch m )
    => SharedAtomicT m (NodeState m)
    -> Either NT.ConnectionId Nonce
    -> m t
=======
          -- Unsupported event is recoverable. Just log and carry on.
          NT.ErrorEvent err@(NT.TransportError NT.UnsupportedEvent _) -> do
              logError $ sformat shown err
              loop state

          -- End point failure is unrecoverable.
          NT.ErrorEvent (NT.TransportError (NT.EventErrorCode NT.EventEndPointFailed) _) ->
              throw (InternalError "EndPoint failed")

          -- Transport failure is unrecoverable.
          NT.ErrorEvent (NT.TransportError (NT.EventErrorCode NT.EventTransportFailed) _) ->
              throw (InternalError "Transport failed")

    -- EndPointClosed is the final event that we will receive. There may be
    -- connections which remain open! ConnectionClosed events may be
    -- inbound but since our end point has closed, we won't take them. So here
    -- we have to plug every remaining input channel.
    endPointClosed
        :: DispatcherState peerData m
        -> m ()
    endPointClosed state = do
        let connections = Map.toList (csConnections state)
        -- This is a network-transport error (ConnectionClosed should have
        -- been posted for all open connections), but we're defensive and
        -- plug the channels.
        when (length connections > 0) $ do
            logError $ sformat ("end point closed with " % shown % " open connection(s)") (length connections)
            forM_ connections $ \(_, st) -> case st of
                (_, FeedingApplicationHandler (ChannelIn channel)) -> do
                    Channel.writeChannel channel Nothing
                _ -> return ()

        -- Must plug input channels for all un-acked outbound connections, and
        -- fill the peer data vars in case they haven't yet been filled. This
        -- is to ensure that handlers never block on these things.
        _ <- modifySharedAtomic nstate $ \st -> do
            let nonceMaps = Map.elems (_nodeStateOutboundBidirectional st)
            let outbounds = nonceMaps >>= Map.elems
            forM_ outbounds $ \(_, ChannelIn chan, peerDataVar, _, acked) -> do
                when (not acked) $ do
                   tryPutSharedExclusive peerDataVar (error "no peer data because local node has gone down")
                   Channel.writeChannel chan Nothing
            return (st, ())

        _ <- waitForRunningHandlers node
        return ()

    connectionOpened
        :: DispatcherState peerData m
        -> NT.ConnectionId
        -> NT.Reliability
        -> NT.EndPointAddress
        -> m (DispatcherState peerData m)
    connectionOpened state connid reliability peer = case Map.lookup connid (csConnections state) of

        Just (peer', _) -> do
            logWarning $ sformat ("ignoring duplicate connection " % shown % shown % shown) peer peer' connid
            return state

        Nothing -> do

            -- How we handle this connection depends on whether we already have
            -- a connection from this peer.
            case Map.lookup peer (csPeers state) of

                -- If we do, we can start waiting for the handshake.
                Just (GotPeerData peerData neset) -> do
                    return $ state {
                          csConnections = Map.insert connid (peer, WaitingForHandshake peerData BS.empty) (csConnections state)
                        , csPeers = Map.insert peer (GotPeerData peerData (NESet.insert connid neset)) (csPeers state)
                        }

                -- If we don't, then we must await and decode the peer data.
                Nothing -> do
                    return $ state {
                          csConnections = Map.insert connid (peer, WaitingForPeerData) (csConnections state)
                        , csPeers = Map.insert peer (ExpectingPeerData (NESet.singleton connid) Nothing) (csPeers state)
                        }

                -- We got another connection before the peer data arrived.
                -- That's actually OK. It's only an error if we receive data
                -- on this connection before the first connection receives
                -- and parses the peer data ('received' handles this aspect).
                -- So here we just record the connection.
                Just (ExpectingPeerData neset mleader) -> do
                    return $ state {
                          csConnections = Map.insert connid (peer, WaitingForPeerData) (csConnections state)
                        , csPeers = Map.insert peer (ExpectingPeerData (NESet.insert connid neset) mleader) (csPeers state)
                        }

    received
        :: DispatcherState peerData m
        -> NT.ConnectionId
        -> [BS.ByteString]
        -> m (DispatcherState peerData m)
    received state connid chunks = case Map.lookup connid (csConnections state) of

        Nothing -> do
            logWarning $ sformat ("ignoring data on unknown connection " % shown) connid
            return state

        -- This connection gave bogus peer data. Ignore the data.
        Just (peer, PeerDataParseFailure) -> do
            logWarning $ sformat ("ignoring data on failed connection (peer data) from " % shown) peer
            return state

        -- This connection gave a bad handshake. Ignore the data.
        Just (peer, HandshakeFailure) -> do
            logWarning $ sformat ("ignoring data on failed connection (handshake) from " % shown) peer
            return state

        -- This connection is awaiting the initial peer data.
        Just (peer, WaitingForPeerData) -> case Map.lookup peer (csPeers state) of

            Just (ExpectingPeerData connids mleader) -> case mleader of

                -- There's no leader. This connection is now the leader. Begin
                -- the attempt to decode the peer data.
                Nothing -> do
                    let decoder :: Bin.Decoder peerData
                        decoder = Message.unpackMsg (nodePackingType node)
                    case Bin.pushChunk decoder (BS.concat chunks) of
                        Bin.Fail _ _ err -> do
                            logWarning $ sformat ("failed to decode peer data from " % shown) peer
                            return $ state {
                                    csConnections = Map.insert connid (peer, PeerDataParseFailure) (csConnections state)
                                  }
                        Bin.Done trailing _ peerData -> do
                            return $ state {
                                    csConnections = foldl' (awaitHandshake connid peerData trailing) (csConnections state) (NESet.toList connids)
                                  , csPeers = Map.insert peer (GotPeerData peerData connids) (csPeers state)
                                  }
                        Bin.Partial decoderContinuation -> do
                            return $ state {
                                    csPeers = Map.insert peer (ExpectingPeerData connids (Just (connid, decoderContinuation))) (csPeers state)
                                  }

                Just (connid', decoderContinuation) -> case connid == connid' of

                    -- Protocol error. We got data from some other lightweight
                    -- connection before the peer data was parsed.
                    False -> do
                        logWarning $ sformat ("peer-data protocol error")
                        return state

                    True -> case decoderContinuation (Just (BS.concat chunks)) of

                        Bin.Fail _ _ err -> do
                            logWarning $ sformat ("failed to decode peer data from " % shown) peer
                            return $ state {
                                    csConnections = Map.insert connid (peer, PeerDataParseFailure) (csConnections state)
                                  }

                        Bin.Done trailing _ peerData -> do
                            return $ state {
                                    csConnections = foldl' (awaitHandshake connid peerData trailing) (csConnections state) (NESet.toList connids)
                                  , csPeers = Map.insert peer (GotPeerData peerData connids) (csPeers state)
                                  }

                        Bin.Partial decoderContinuation' -> do
                            return $ state {
                                    csPeers = Map.insert peer (ExpectingPeerData connids (Just (connid, decoderContinuation'))) (csPeers state)

                                }

                where

                -- Update a connection's state to WaitingForHandshake. For use
                -- in a fold once the peer data has been parsed. The first
                -- parameters give the id of the connection which made the
                -- parse and the data left-over after the parse, which must
                -- be remembered in the connection state for that id.
                awaitHandshake
                    :: NT.ConnectionId
                    -> peerData
                    -> BS.ByteString
                    -> Map NT.ConnectionId (NT.EndPointAddress, ConnectionState peerData m)
                    -> NT.ConnectionId
                    -> Map NT.ConnectionId (NT.EndPointAddress, ConnectionState peerData m)
                awaitHandshake leader peerData trailing map connid = case leader == connid of

                    True -> Map.update (\(peer, _) -> Just (peer, WaitingForHandshake peerData trailing)) connid map

                    False -> Map.update (\(peer, _) -> Just (peer, WaitingForHandshake peerData BS.empty)) connid map

            -- We're waiting for peer data on this connection, but we don't
            -- have an entry for the peer. That's an internal error.
            Nothing -> do
                logWarning $ sformat ("inconsistent dispatcher state")
                return state

        -- Waiting for a handshake. Try to get a control header and then
        -- move on.
        Just (peer, WaitingForHandshake peerData partial) -> do
            let bytes = BS.append partial (BS.concat chunks)
            case BS.uncons bytes of

                Nothing -> return state

                Just (w, ws)

                    -- Got unidirectional header. Create a channel and
                    -- spawn the application handler.
                    | w == controlHeaderCodeUnidirectional -> do
                          channel <- Channel.newChannel
                          Channel.writeChannel channel (Just ws)
                          let provenance = Remote peer connid (ChannelIn channel)
                          let handler = handlerIn peerData (NodeId peer) (ChannelIn channel)
                          _ <- spawnHandler nstate provenance handler
                          return $ state {
                                csConnections = Map.insert connid (peer, FeedingApplicationHandler (ChannelIn channel)) (csConnections state)
                              }

                    -- Got a bidirectional header but still waiting for the
                    -- nonce.
                    | w == controlHeaderCodeBidirectionalSyn ||
                      w == controlHeaderCodeBidirectionalAck
                    , BS.length ws < 8 -> return $ state {
                            csConnections = Map.insert connid (peer, WaitingForHandshake peerData bytes) (csConnections state)
                          }

                    -- Got a SYN. Spawn a thread to connect to the peer using
                    -- the nonce provided and then run the bidirectional handler.
                    | w == controlHeaderCodeBidirectionalSyn
                    , Right (ws', _, nonce) <- decodeOrFail (LBS.fromStrict ws) -> do
                          channel <- Channel.newChannel
                          Channel.writeChannel channel (Just (BS.concat (LBS.toChunks ws')))
                          let provenance = Remote peer connid (ChannelIn channel)
                          let acquire = connectToPeer node (NodeId peer)
                          let respondAndHandle conn = do
                                  outcome <- NT.send conn [controlHeaderBidirectionalAck nonce]
                                  case outcome of
                                      Left err -> throw err
                                      Right () -> do
                                          handlerInOut peerData (NodeId peer) (ChannelIn channel) (ChannelOut conn)
                          -- Resource releaser for bracketWithException.
                          -- No matter what, we must update the node state to
                          -- indicate that we've disconnected from the peer.
                          let cleanup conn (me :: Maybe SomeException) = do
                                  disconnectFromPeer node (NodeId peer) conn
                                  case me of
                                      Nothing -> return ()
                                      Just e -> logError $
                                          sformat (shown % " error in conversation response " % shown) nonce e
                          let handler = bracketWithException
                                            acquire
                                            cleanup
                                            respondAndHandle
                          -- Establish the other direction in a separate thread.
                          _ <- spawnHandler nstate provenance handler
                          return $ state {
                                csConnections = Map.insert connid (peer, FeedingApplicationHandler (ChannelIn channel)) (csConnections state)
                              }

                    -- Got an ACK. Try to decode the nonce and check that
                    -- we actually sent it.
                    | w == controlHeaderCodeBidirectionalAck
                    , Right (ws', _, nonce) <- decodeOrFail (LBS.fromStrict ws) -> do
                          outcome <- modifySharedAtomic nstate $ \st -> do
                              -- Lookup the nonce map for the peer, then check
                              -- that nonce map at the supplied nonce.
                              let nonces = Map.lookup peer (_nodeStateOutboundBidirectional st)
                              let thisNonce = nonces >>= Map.lookup nonce
                              case thisNonce of
                                  Nothing -> return (st, Nothing)
                                  Just (_, _, _, _, True) -> return (st, Just Nothing)
                                  Just (promise, channel, peerDataVar, connBundle, False) -> return
                                      ( st { _nodeStateOutboundBidirectional = Map.update updater peer (_nodeStateOutboundBidirectional st)
                                           }
                                      , Just (Just (channel, peerDataVar))
                                      )
                                      where
                                      updater map = Just $ Map.insert nonce (promise, channel, peerDataVar, connBundle, True) map
                          case outcome of
                              -- We don't know about the nonce. Could be that
                              -- we never sent the SYN for it (protocol error)
                              -- or the handler for it has already finished.
                              -- In any case, say the handshake failed so that
                              -- subsequent data is ignored.
                              Nothing -> do
                                  logDebug $ sformat ("got unknown nonce " % shown) nonce
                                  return $ state {
                                        csConnections = Map.insert connid (peer, HandshakeFailure) (csConnections state)
                                      }

                              -- Got a duplicate ACK.
                              Just Nothing -> do
                                  logWarning $ sformat ("duplicate ACK nonce from " % shown) peer
                                  return $ state {
                                        csConnections = Map.insert connid (peer, HandshakeFailure) (csConnections state)
                                      }

                              -- Got an ACK for a SYN that we sent. Start
                              -- feeding the application handler.
                              Just (Just (ChannelIn channel, peerDataVar)) -> do
                                  putSharedExclusive peerDataVar peerData
                                  Channel.writeChannel channel (Just (LBS.toStrict ws'))
                                  return $ state {
                                        csConnections = Map.insert connid (peer, FeedingApplicationHandler (ChannelIn channel)) (csConnections state)
                                      }

                    -- Handshake failure. Subsequent receives will be ignored.
                    | otherwise -> do
                          logWarning $ sformat ("unexpected control header from " % shown % " : " % shown) peer w
                          return $ state {
                                csConnections = Map.insert connid (peer, HandshakeFailure) (csConnections state)
                              }

        -- This connection is feeding a handler. Make the data available.
        -- TODO: if the handler has already finished, we want to just forget
        -- the data. How? Weak reference to the channel perhaps? Or
        -- explcitly close it down when the handler finishes by adding some
        -- mutable cell to FeedingApplicationHandler?
        Just (_, FeedingApplicationHandler (ChannelIn channel)) -> do
            Channel.writeChannel channel (Just (BS.concat chunks))
            return state

    connectionClosed
        :: DispatcherState peerData m
        -> NT.ConnectionId
        -> m (DispatcherState peerData m)
    connectionClosed state connid = case Map.lookup connid (csConnections state) of

        Nothing -> do
            logWarning $ sformat ("closed unknown connection " % shown) connid
            return state

        Just (peer, connState) -> do
            case connState of
                FeedingApplicationHandler (ChannelIn channel) -> do
                    -- Signal end of channel.
                    Channel.writeChannel channel Nothing
                _ -> return ()
            -- This connection can be removed from the connection states map.
            -- Removing it from the peers map is more involved.
            let peersUpdater existing = case existing of
                    GotPeerData peerData neset -> case NESet.delete connid neset of
                        Nothing -> Nothing
                        Just neset' -> Just (GotPeerData peerData neset')
                    ExpectingPeerData neset mleader -> case NESet.delete connid neset of
                        Nothing -> Nothing
                        Just neset' -> case mleader of
                            Nothing -> Just (ExpectingPeerData neset' mleader)
                            Just (connid', partialDecoder) -> case connid == connid' of
                                -- The connection which is giving the peer data
                                -- has closed! That's ok, just forget about it
                                -- and the partial decode of that data.
                                True -> Just (ExpectingPeerData neset' Nothing)
                                False -> Just (ExpectingPeerData neset' mleader)
            let state' = state {
                      csConnections = Map.delete connid (csConnections state)
                    , csPeers = Map.update peersUpdater peer (csPeers state)
                    }
            return state'

    connectionLost
        :: DispatcherState peerData m
        -> NT.EndPointAddress
        -> NT.ConnectionBundle
        -> m (DispatcherState peerData m)
    connectionLost state peer bundle = do
        -- There must always be 0 connections from the peer, for
        -- network-transport must have posted the ConnectionClosed events for
        -- every inbound connection before posting EventConnectionLost.
        logWarning $ sformat ("lost connection bundle " % shown % " to " % shown) bundle peer
        state' <- case Map.lookup peer (csPeers state) of
            Just it -> do
                -- This is a network-transport bug, but we're defensive: will
                -- clean up the state and plug the input channels anyway.
                let connids = case it of
                        GotPeerData _ neset -> NESet.toList neset
                        ExpectingPeerData neset _ -> NESet.toList neset
                logError $ sformat ("still have " % shown % " connections") (length connids)
                -- For every connection to that peer we'll plug the channel with
                -- Nothing and remove it from the map.
                let folder :: Map NT.ConnectionId (NT.EndPointAddress, ConnectionState peerData m)
                           -> NT.ConnectionId
                           -> m (Map NT.ConnectionId (NT.EndPointAddress, ConnectionState peerData m))
                    folder channels connid = case Map.updateLookupWithKey (\_ _ -> Nothing) connid channels of
                        (Just (_, FeedingApplicationHandler (ChannelIn channel)), channels') -> do

                            Channel.writeChannel channel Nothing
                            return channels'
                        (Nothing, channels') -> do
                            logWarning $ sformat "inconsistent peer and connection identifier state"
                            return channels'
                channels' <- foldlM folder (csConnections state) connids
                return $ state {
                      csConnections = channels'
                    , csPeers = Map.delete peer (csPeers state)
                    }
            Nothing -> return state

        -- Every outbound bidirectional connection which is carried by this
        -- bundle, and which has not yet received an ACK, must have its
        -- channel plugged and its peer data shared exclusive filled in case
        -- it has not yet been. This is to ensure that the handlers do not
        -- block indefinitely when trying to access these things.
        --
        -- Outbound unidirectional connections need no attention: they will
        -- fail if they try to 'send', but since they expect no data in
        -- return, we don't have to take care of them here.
        channelsAndPeerDataVars <- modifySharedAtomic nstate $ \st -> do
            let nonces = Map.lookup peer (_nodeStateOutboundBidirectional st)
            case nonces of
                -- Perfectly normal: lost the connection but we had no 
                -- outbound bidirectional connections to it.
                Nothing -> return (st, [])
                Just map -> do
                    -- Remove every element from the map which is carried by
                    -- this bundle, and then remove the map itself if it's
                    -- empty.
                    let folder (_, channelIn, peerDataVar, bundle', acked) channels
                            | bundle' == bundle && not acked = (channelIn, peerDataVar) : channels
                            | otherwise = channels

                    let channelsAndPeerDataVars = Map.foldr folder [] map
                    return (st, channelsAndPeerDataVars)

        logWarning $ sformat ("closing " % shown % " channels on bundle " % shown % " to " % shown) (length channelsAndPeerDataVars) bundle peer

        forM_ channelsAndPeerDataVars $ \(ChannelIn chan, peerDataVar) -> do
            tryPutSharedExclusive peerDataVar (error "no peer data because the connection was lost")
            Channel.writeChannel chan Nothing

        return state'

-- | Spawn a thread and track it in shared state, taking care to remove it from
--   shared state when it's finished and updating statistics appropriately.
--   This is applicable to handlers spawned in response to inbound peer
--   connections, and also for actions which use outbound connections.
spawnHandler
    :: forall peerData m t .
       ( Mockable SharedAtomic m, Mockable Throw m, Mockable Catch m
       , Mockable Async m, Ord (ThreadId m)
       , Mockable Metrics.Metrics m, Mockable CurrentTime m
       , WithLogger m
       , MonadFix m )
    => SharedAtomicT m (NodeState peerData m)
    -> HandlerProvenance peerData m (ChannelIn m)
>>>>>>> 9b4927f8
    -> m t
    -> m (Promise m t)
spawnHandler stateVar provenance action =
    modifySharedAtomic stateVar $ \nodeState -> do
        -- Spawn the thread to get a 'SomeHandler'.
        rec { promise <- async $ do
                  startTime <- currentTime
                  normal someHandler startTime `catch` exceptional someHandler startTime
            ; someHandler <- makeSomeHandler promise
            }
        -- It is assumed that different promises do not compare equal.
        -- It is assumed to be highly unlikely that there will be nonce
        -- collisions (that we have a good prng).
        let nodeState' = case provenance of
                Remote _ _ _ -> nodeState {
                      _nodeStateInbound = Set.insert someHandler (_nodeStateInbound nodeState)
                    }
                Local peer (Just (nonce, peerDataVar, connBundle, channelIn)) -> nodeState {
                      _nodeStateOutboundBidirectional = Map.alter alteration peer (_nodeStateOutboundBidirectional nodeState)
                    }
                    where
                    alteration Nothing = Just $ Map.singleton nonce (someHandler, channelIn, peerDataVar, connBundle, False)
                    alteration (Just map) = Just $ Map.insert nonce (someHandler, channelIn, peerDataVar, connBundle, False) map
                Local peer Nothing -> nodeState {
                      _nodeStateOutboundUnidirectional = Map.insert peer someHandler (_nodeStateOutboundUnidirectional nodeState)
                    }

        statistics' <- stAddHandler provenance (_nodeStateStatistics nodeState)
        return (nodeState' { _nodeStateStatistics = statistics' }, promise)

    where

    normal :: SomeHandler m -> Microsecond -> m t
    normal someHandler startTime = do
        t <- action
        signalFinished someHandler startTime Nothing
        pure t

    exceptional :: SomeHandler m -> Microsecond -> SomeException -> m t
    exceptional someHandler startTime e = do
        signalFinished someHandler startTime (Just e)
        throw e

    signalFinished :: SomeHandler m -> Microsecond -> Maybe SomeException -> m ()
    signalFinished someHandler startTime outcome = do
        endTime <- currentTime
        let elapsed = endTime - startTime
        modifySharedAtomic stateVar $ \nodeState -> do
            let nodeState' = case provenance of
                    Remote _ _ _ -> nodeState {
                          _nodeStateInbound = Set.delete someHandler (_nodeStateInbound nodeState)
                        }
                    -- Remove the nonce for this peer, and remove the whole map
                    -- if this was the only nonce for that peer.
                    Local peer (Just (nonce, _, _, _)) -> nodeState {
                          _nodeStateOutboundBidirectional = Map.update updater peer (_nodeStateOutboundBidirectional nodeState)
                        }
                        where
                        updater map =
                            let map' = Map.delete nonce map
                            in  if Map.null map' then Nothing else Just map'
                    Local peer Nothing -> nodeState {
                          _nodeStateOutboundUnidirectional = Map.delete peer (_nodeStateOutboundUnidirectional nodeState)
                        }
            statistics' <- stRemoveHandler provenance elapsed outcome (_nodeStateStatistics nodeState)
            return (nodeState' { _nodeStateStatistics = statistics' }, ())

controlHeaderCodeBidirectionalSyn :: Word8
controlHeaderCodeBidirectionalSyn = fromIntegral (fromEnum 'S')

controlHeaderCodeBidirectionalAck :: Word8
controlHeaderCodeBidirectionalAck = fromIntegral (fromEnum 'A')

controlHeaderCodeUnidirectional :: Word8
controlHeaderCodeUnidirectional = fromIntegral (fromEnum 'U')

controlHeaderUnidirectional :: BS.ByteString
controlHeaderUnidirectional =
    BS.singleton controlHeaderCodeUnidirectional

controlHeaderBidirectionalSyn :: Nonce -> BS.ByteString
controlHeaderBidirectionalSyn (Nonce nonce) =
    fixedSizeBuilder 9 $
        BS.word8 controlHeaderCodeBidirectionalSyn
     <> BS.word64BE nonce

controlHeaderBidirectionalAck :: Nonce -> BS.ByteString
controlHeaderBidirectionalAck (Nonce nonce) =
    fixedSizeBuilder 9 $
        BS.word8 controlHeaderCodeBidirectionalAck
     <> BS.word64BE nonce

fixedSizeBuilder :: Int -> BS.Builder -> BS.ByteString
fixedSizeBuilder n =
    LBS.toStrict . BS.toLazyByteStringWith (BS.untrimmedStrategy n n) LBS.empty

-- | Create, use, and tear down a conversation channel with a given peer
--   (NodeId).
withInOutChannel
    :: forall packingType peerData m a .
       ( Mockable Bracket m, Mockable Async m, Ord (ThreadId m)
       , Mockable SharedAtomic m, Mockable Throw m
       , Mockable SharedExclusive m
       , Mockable Catch m, Mockable Channel.Channel m
       , Mockable CurrentTime m, Mockable Metrics.Metrics m
       , MonadFix m, WithLogger m
       , Message.Packable packingType peerData )
    => Node packingType peerData m
    -> NodeId
    -> (SharedExclusiveT m peerData -> ChannelIn m -> ChannelOut m -> m a)
    -> m a
withInOutChannel node@Node{nodeState} nodeid@(NodeId peer) action = do
    nonce <- modifySharedAtomic nodeState $ \nodeState -> do
               let (nonce, !prng') = random (_nodeStateGen nodeState)
               pure (nodeState { _nodeStateGen = prng' }, nonce)
    channel <- fmap ChannelIn Channel.newChannel
    -- The dispatcher will fill in the peer data as soon as it's available.
    -- TODO must ensure that at some point it is always filled. What if the
    -- peer never responds? All we can do is time-out I suppose.
    -- Indeed, the peer may never even ACK.
    peerDataVar <- newSharedExclusive
    -- When the connection is up, we can register a handler using the bundle
    -- identifier.
    -- An exception may be thrown after the connection is established but
    -- before we register, but that's OK, as disconnectFromPeer is forgiving
    -- about this.
    let action' (ChannelOut conn) = do
            let provenance = Local peer (Just (nonce, peerDataVar, NT.bundle conn, channel))
            let action' :: ChannelOut m -> m a
                action' = action peerDataVar channel
            promise <- spawnHandler nodeState provenance (action peerDataVar channel (ChannelOut conn))
            wait promise
    bracket (connectInOutChannel node nodeid nonce)
            (\(ChannelOut conn) -> disconnectFromPeer node nodeid conn)
            action'

-- | Create, use, and tear down a unidirectional channel to a peer identified
--   by 'NodeId'.
withOutChannel
    :: ( Mockable Bracket m, Mockable Async m, Ord (ThreadId m)
       , Mockable Throw m, Mockable Catch m
       , Mockable SharedAtomic m, Mockable CurrentTime m
       , Mockable SharedExclusive m
       , Mockable Metrics.Metrics m
       , MonadFix m, WithLogger m
       , Message.Packable packingType peerData )
    => Node packingType peerData m
    -> NodeId
    -> (ChannelOut m -> m a)
    -> m a
withOutChannel node@Node{nodeState} nodeid@(NodeId peer) action = do
    let provenance = Local peer Nothing
    promise <- spawnHandler nodeState provenance $
        bracket (connectOutChannel node nodeid)
                (\(ChannelOut conn) -> disconnectFromPeer node nodeid conn)
                action
    wait promise

data OutboundConnectionState m =
      -- | A stable outbound connection has some positive number of established
      --   connections.
      Stable !(Maybe (ComingUp m)) !Int !(Maybe (GoingDown m)) !(PeerDataTransmission m)
      -- | Every connection is being brought down.
    | AllGoingDown !(GoingDown m)
      -- | Every connection is being brought up.
    | AllComingUp !(ComingUp m)

-- | The SharedExclusiveT will be filled when the last connection goes down.
data GoingDown m = GoingDown !Int !(SharedExclusiveT m ())

-- | The SharedExclusiveT will be filled when the first connection comes up.
data ComingUp m = ComingUp !Int !(SharedExclusiveT m ())

data PeerDataTransmission m =
      PeerDataToBeTransmitted
    | PeerDataInFlight !(SharedExclusiveT m (Maybe SomeException))
    | PeerDataTransmitted

disconnectFromPeer
    :: ( Mockable SharedExclusive m
       , Mockable SharedAtomic m
       , Mockable Bracket m
       , Mockable Throw m
       , WithLogger m
       )
    => Node packingType peerData m
    -> NodeId
    -> NT.Connection m
    -> m ()
disconnectFromPeer Node{nodeState} nodeid@(NodeId peer) conn = do
    bracketWithException startClosing finishClosing (const (NT.close conn))

    where

    -- Update the OutboundConnectionState at this peer to no longer show
    -- this connection as going down, and fill the shared exclusive if it's
    -- the last to go down.
    finishClosing _ (_ :: Maybe SomeException) = do
        modifySharedAtomic nodeState $ \nodeState -> do
            let map = _nodeStateConnectedTo nodeState
            choice <- case Map.lookup peer map of

                Just (Stable comingUp established goingDown transmission)

                    | Just (GoingDown n excl) <- goingDown
                    , n == 1 -> do
                          putSharedExclusive excl ()
                          return . Just $ Stable comingUp established Nothing transmission

                    | Just (GoingDown n excl) <- goingDown
                    , n > 1 -> do
                          return . Just $ Stable comingUp established (Just (GoingDown (n - 1) excl)) transmission

                Just (AllGoingDown (GoingDown n excl))

                    | n == 1 -> do
                          putSharedExclusive excl ()
                          return Nothing

                    | otherwise -> do
                          return $ Just (AllGoingDown (GoingDown (n - 1) excl))

                _ -> throw (InternalError "finishClosing : impossible")

            let nodeState' = nodeState {
                      _nodeStateConnectedTo = Map.update (const choice) peer map
                    }
            return (nodeState', ())

    -- Update the OutboundConnectionState at this peer to show this connection
    -- as going down.
    startClosing = do
        canClose <- modifySharedAtomic nodeState $ \nodeState -> do
            let map = _nodeStateConnectedTo nodeState
            choice <- case Map.lookup peer map of
                Just (Stable comingUp established goingDown transmission)

                    | established > 1
                    , Just (GoingDown !n excl) <- goingDown ->
                          return . Right $ Stable comingUp (established - 1) (Just (GoingDown (n + 1) excl)) transmission

                    | established > 1
                    , Nothing <- goingDown -> do
                          excl <- newSharedExclusive
                          return . Right $ Stable comingUp (established - 1) (Just (GoingDown 1 excl)) transmission

                    | established == 1
                    , Nothing <- comingUp
                    , Just (GoingDown !n excl) <- goingDown ->
                          return . Right $ AllGoingDown (GoingDown (n + 1) excl)

                    | established == 1
                    , Nothing <- comingUp
                    , Nothing <- goingDown -> do
                          excl <- newSharedExclusive
                          return . Right $ AllGoingDown (GoingDown 1 excl)

                    | established == 1
                    , Just (ComingUp !m excl) <- comingUp ->
                          return . Left $ excl

                    | otherwise -> throw (InternalError "startClosing : impossible")

                Nothing -> throw (InternalError "startClosing : impossible")
                Just (AllGoingDown _) -> throw (InternalError "startClosing : impossible")
                Just (AllComingUp _) -> throw (InternalError "startClosing : impossible")

            case choice of
                Left excl -> return (nodeState, Left excl)
                Right ocs -> return (nodeState', Right ())
                    where
                    nodeState' = nodeState {
                          _nodeStateConnectedTo = Map.insert peer ocs map
                        }

        case canClose of
            Left excl -> do
                readSharedExclusive excl
                startClosing
            Right () -> return ()

-- | Connect to a peer, taking care to send the peer-data in case there are no
--   other connections to that peer. Subsequent connections to that peer
--   will block until the peer-data is sent; it must be the first thing to
--   arrive when the first lightweight connection to a peer is opened.
--
--   A use of `connectToPeer` must be followed by `disconnectFromPeer`, in order
--   to keep the node state consistent. Please use safe exceptional handling
--   functions like `bracket` to make this guarantee.
connectToPeer
    :: ( Mockable Throw m
       , Mockable Bracket m
       , Mockable SharedAtomic m
       , Mockable SharedExclusive m
       , Message.Packable packingType peerData
       , WithLogger m
       )
    => Node packingType peerData m
    -> NodeId
    -> m (NT.Connection m)
connectToPeer Node{nodeEndPoint, nodeState, nodePackingType, nodePeerData} nodeid@(NodeId peer) = do
    conn <- establish
    sendPeerDataIfNecessary conn
    return conn

    where

    sendPeerDataIfNecessary conn =
        bracketWithException getPeerDataResponsibility
                             dischargePeerDataResponsibility
                             (maybeSendPeerData conn)

    maybeSendPeerData conn responsibility = case responsibility of
        -- Somebody else sent it, so we can proceed.
        False -> return ()
        -- We are responsible for sending it.
        True -> sendPeerData conn

    sendPeerData conn = do
        let serializedPeerData = Message.packMsg nodePackingType nodePeerData
        outcome <- NT.send conn (LBS.toChunks serializedPeerData)
        case outcome of
            Left err -> do
                throw err
            Right () -> do
                return ()

    getPeerDataResponsibility = do
        responsibility <- modifySharedAtomic nodeState $ \nodeState -> do
            let map = _nodeStateConnectedTo nodeState
            (ocs, responsibility) <- case Map.lookup peer map of
                Just it@(Stable comingUp established goingDown transmission)
                    | PeerDataToBeTransmitted <- transmission -> do
                          excl <- newSharedExclusive
                          return (Stable comingUp established goingDown (PeerDataInFlight excl), Just (Right excl))

                    | PeerDataInFlight excl <- transmission ->
                          return (it, Just (Left excl))

                    | PeerDataTransmitted <- transmission ->
                          return (it, Nothing)

                    | otherwise -> throw (InternalError "impossible")

            let nodeState' = nodeState {
                      _nodeStateConnectedTo = Map.insert peer ocs map
                    }
            return (nodeState', responsibility)
        case responsibility of
            Just (Left excl) -> do
                readSharedExclusive excl
                getPeerDataResponsibility
            Just (Right _) -> do
                return True
            Nothing -> do
                return False

    dischargePeerDataResponsibility responsibility (merr :: Maybe SomeException) = do
        modifySharedAtomic nodeState $ \nodeState -> do
            let map = _nodeStateConnectedTo nodeState
            ocs <- case Map.lookup peer map of
                Just it@(Stable comingUp established goingDown transmission)
                    -- We were responsible for sending it and we succeeded.
                    | True <- responsibility
                    , Nothing <- merr
                    , PeerDataInFlight excl <- transmission -> do
                          putSharedExclusive excl Nothing
                          return $ Stable comingUp established goingDown PeerDataTransmitted
                    | True <- responsibility
                    , Just _ <- merr
                    , PeerDataInFlight excl <- transmission -> do
                          putSharedExclusive excl merr
                          return $ Stable comingUp established goingDown PeerDataToBeTransmitted

                    | False <- responsibility -> return it
            let nodeState' = nodeState {
                      _nodeStateConnectedTo = Map.insert peer ocs map
                    }
            return (nodeState', ())

    establish = bracketWithException startConnecting finishConnecting doConnection

    doConnection _ = do
        mconn <- NT.connect nodeEndPoint
                           peer
                           NT.ReliableOrdered
                           -- TODO give a timeout. Can't rely on it being set at
                           -- the transport level.
                           NT.ConnectHints{ connectTimeout = Nothing }

        case mconn of
            -- Throwing the error will induce the bracket resource releaser
            Left err -> throw err
            Right conn -> return conn

    -- Update the OutboundConnectionState at this peer to no longer show
    -- this connection as coming up, and fill the shared exclusive if it's
    -- the first to come up.
    finishConnecting _ (merr :: Maybe SomeException) = do
        modifySharedAtomic nodeState $ \nodeState -> do
            when (_nodeStateClosed nodeState) (throw $ InternalError "connectToPeer : node closed while establishing connection!")
            let map = _nodeStateConnectedTo nodeState
            choice <- case Map.lookup peer map of

                Just (AllComingUp (ComingUp n excl))
                    | Nothing <- merr -> do
                          let comingUp = case n of
                                  1 -> Nothing
                                  _ -> Just (ComingUp (n - 1) excl)
                          return . Just $ Stable comingUp 1 Nothing PeerDataToBeTransmitted

                    | Just _ <- merr
                    , n == 1 ->
                          return Nothing

                    | Just _ <- merr
                    , n > 1 ->
                          return . Just $ AllComingUp (ComingUp (n - 1) excl)
                          

                Just (Stable comingUp established goingDown transmission)
                    | Just (ComingUp n excl) <- comingUp -> do
                          putSharedExclusive excl ()
                          comingUp' <- case n of
                              1 -> return Nothing
                              _ -> do
                                  excl' <- newSharedExclusive
                                  return $ Just (ComingUp (n - 1) excl')
                          let established' = case merr of
                                  Nothing -> established + 1
                                  Just _ -> established
                          return . Just $ Stable comingUp' established' goingDown transmission

                _ -> throw (InternalError "finishConnecting : impossible")

            let nodeState' = nodeState {
                      _nodeStateConnectedTo = Map.update (const choice) peer map
                    }
            return (nodeState', ())


    -- Update the OutboundConnectionState at this peer to show this connection
    -- as going up.
    startConnecting = do
        canOpen <- modifySharedAtomic nodeState $ \nodeState -> do
            when (_nodeStateClosed nodeState) (throw $ userError "connectToPeer : you're doing it wrong! Our node is closed!")
            let map = _nodeStateConnectedTo nodeState
            choice <- case Map.lookup peer map of

                -- First to connect.
                Nothing -> do
                    excl <- newSharedExclusive
                    return . Right $ AllComingUp (ComingUp 1 excl)

                -- Stable connection. There's at least one that isn't currently
                -- going down.
                Just (Stable comingUp established goingDown transmission)

                    | Just (ComingUp n excl) <- comingUp ->
                          return . Right $ Stable (Just (ComingUp (n + 1) excl)) established goingDown transmission

                    | Nothing <- comingUp -> do
                          excl <- newSharedExclusive
                          return . Right $ Stable (Just (ComingUp 1 excl)) established goingDown transmission

                Just (AllGoingDown (GoingDown _ excl)) ->
                    return . Left $ excl

                Just (AllComingUp (ComingUp n excl)) ->
                    return . Right $ AllComingUp (ComingUp (n + 1) excl)

            case choice of
                Left excl -> return (nodeState, Left excl)
                Right ocs -> return (nodeState', Right ())
                    where
                    nodeState' = nodeState {
                          _nodeStateConnectedTo = Map.insert peer ocs map
                        }

        case canOpen of
            Left excl -> do
                readSharedExclusive excl
                startConnecting
            Right () -> return ()

-- | Connect to a peer given by a 'NodeId' bidirectionally.
connectInOutChannel
    :: ( Mockable Channel.Channel m
       , Mockable Throw m
       , Mockable Bracket m
       , Mockable SharedAtomic m
       , Mockable SharedExclusive m
       , Message.Packable packingType peerData
       , WithLogger m
       )
    => Node packingType peerData m
    -> NodeId
    -> Nonce
    -> m (ChannelOut m)
connectInOutChannel node peer nonce = do
    conn <- connectToPeer node peer
    outcome <- NT.send conn [controlHeaderBidirectionalSyn nonce]
    case outcome of
        Left err -> throw err
        Right _ -> return ()
    return (ChannelOut conn)

-- | Connect to a peer given by a 'NodeId' unidirectionally.
connectOutChannel
    :: ( Mockable Throw m
       , Mockable Bracket m
       , Mockable SharedAtomic m
       , Mockable SharedExclusive m
       , Message.Packable packingType peerData
       , WithLogger m
       )
    => Node packingType peerData m
    -> NodeId
    -> m (ChannelOut m)
connectOutChannel node peer = do
    conn <- connectToPeer node peer
    outcome <- NT.send conn [controlHeaderUnidirectional]
    case outcome of
        Left err -> throw err
        Right () -> return ()
    return (ChannelOut conn)<|MERGE_RESOLUTION|>--- conflicted
+++ resolved
@@ -31,14 +31,9 @@
     writeChannel
   ) where
 
-<<<<<<< HEAD
 import           Control.Exception             hiding (bracket, catch, finally, throw,
                                                 try)
-import           Control.Monad                 (forM_)
-=======
-import           Control.Exception             hiding (bracket, catch, finally, throw)
 import           Control.Monad                 (forM_, forM, when)
->>>>>>> 9b4927f8
 import           Control.Monad.Fix             (MonadFix)
 import           Data.Int                      (Int64)
 import           Data.Binary                   as Bin
@@ -58,12 +53,8 @@
 import qualified Data.NonEmptySet              as NESet
 import           Data.Monoid
 import           Data.Typeable
-<<<<<<< HEAD
+import           Data.Time.Units               (Microsecond)
 import           Formatting                    (sformat, shown, string, (%))
-=======
-import           Data.Time.Units               (Microsecond)
-import           Formatting                    (sformat, shown, (%))
->>>>>>> 9b4927f8
 import qualified Mockable.Channel              as Channel
 import           Mockable.Class
 import           Mockable.Concurrent
@@ -411,7 +402,7 @@
         False -> (avg', avg2')
             where
             avg' = avg + (1 / npeers)
-            avg2' = avg + (fromIntegral (2 * nhandlers + 1) / npeers) 
+            avg2' = avg + (fromIntegral (2 * nhandlers + 1) / npeers)
 
 -- TODO: revise these computations to make them numerically stable (or maybe
 -- use Rational?).
@@ -486,7 +477,7 @@
         False -> (avg', avg2')
             where
             avg' = avg - (1 / fromIntegral npeers)
-            avg2' = avg - (fromIntegral (2 * nhandlers + 1) / fromIntegral npeers) 
+            avg2' = avg - (fromIntegral (2 * nhandlers + 1) / fromIntegral npeers)
 
 -- | Bring up a 'Node' using a network transport.
 startNode
@@ -662,222 +653,11 @@
 
     where
 
-<<<<<<< HEAD
-        -- Updates connection and nonce states in a left fold.
-        folder
-            :: (DispatcherState m, Map Nonce (NonceState m))
-            -> (Either NT.ConnectionId Nonce, Maybe SomeException)
-            -> m (DispatcherState m, Map Nonce (NonceState m))
-        folder (dispatcherState, nonces) (connidOrNonce, e) = case connidOrNonce of
-            -- The handler for a ConnectionId has finished.
-            Left connid -> (,) <$> updateDispatcherState dispatcherState connid e <*> pure nonces
-            -- The handler for a locally-iniated conversation has finished.
-            Right nonce -> folderNonce (dispatcherState, nonces) (nonce, e)
-
-        folderNonce (dispatcherState, nonces) (nonce, e) = case Map.lookup nonce nonces of
-            Nothing -> do
-                logDebug "internal error: handler for unknown nonce finished"
-                pure (dispatcherState, nonces)
-            -- The handler did not yet connect (SYN/ACK handshake did not go
-            -- through). It's weird, but normal: the conversation did not
-            -- 'recv' any data and ended before the peer could respond with the
-            -- ACK.
-            Just (NonceHandlerNotConnected _ _) ->
-                pure (dispatcherState, Map.delete nonce nonces)
-            -- The handler has connected, so we update the relevant parts of
-            -- the DispatcherState.
-            Just (NonceHandlerConnected connid) ->
-                (,) <$> updateDispatcherState dispatcherState connid e <*> pure (Map.delete nonce nonces)
-
-        updateDispatcherState dispatcherState connid e = case Map.lookup connid (dispatcherConnections dispatcherState) of
-            Nothing -> do
-                logDebug "internal error: handler for unknown connection finished"
-                pure (dispatcherState)
-            -- Handler finished after the connection closed. Now we can
-            -- remove this entry from the map, as well as from the reverse
-            -- lookup map.
-            Just (peer, ConnectionClosed _) -> pure $ dispatcherState {
-                  dispatcherConnections = Map.delete connid (dispatcherConnections dispatcherState)
-                , dispatcherPeers = Map.update (NESet.delete connid) peer (dispatcherPeers dispatcherState)
-                }
-            -- Handler finished before the connection closed. Update the
-            -- connections map and it will be cleared when the connection
-            -- closes.
-            Just (addr, _) -> pure $ dispatcherState {
-                  dispatcherConnections = Map.insert connid (addr, ConnectionHandlerFinished e) (dispatcherConnections dispatcherState)
-                }
-=======
     nstate :: SharedAtomicT m (NodeState peerData m)
     nstate = nodeState node
->>>>>>> 9b4927f8
 
     endpoint = nodeEndPoint node
 
-<<<<<<< HEAD
-        -- Close the in channel by writing Nothing, to signal end-of-input.
-        -- TBD should we signal "premature end of input" instead, to
-        -- differentiate it from the peer terminating the connection?
-        closeChannelIn :: Maybe (ChannelIn m) -> m ()
-        closeChannelIn Nothing                 = pure ()
-        closeChannelIn (Just (ChannelIn chan)) = Channel.writeChannel chan Nothing
-
-        incomingHandlerPromises :: [(SomeHandler m, Maybe (ChannelIn m))]
-        incomingHandlerPromises = foldr pickIncomingHandlerPromise [] (dispatcherConnections state)
-
-        pickIncomingHandlerPromise (_, ConnectionReceiving promise inchan) = (:) (promise, Just inchan)
-        pickIncomingHandlerPromise (_, ConnectionClosed promise) = (:) (promise, Nothing)
-        pickIncomingHandlerPromise _ = id
-
-        pickOutgoingHandlerPromise (NonceHandlerNotConnected promise inchan) = (:) (promise, Just inchan)
-        pickOutgoingHandlerPromise _ = id
-
-    -- Handle the first chunks received, interpreting the control byte(s).
-    -- Exceptions from this function are handled in dispatcher.
-    -- TODO: review this. It currently does not use the 'DispatcherState' but
-    -- that's dubious. Implementing good error handling will probably demand
-    -- using it.
-    handleFirstChunks
-        :: NT.ConnectionId
-        -> NT.EndPointAddress
-        -> [BS.ByteString]
-        -> DispatcherState m
-        -> m (Maybe (ConnectionState m))
-    handleFirstChunks connid peer chunks _ =
-        case LBS.uncons (LBS.fromChunks chunks) of
-            -- Empty. Wait for more data.
-            Nothing -> pure Nothing
-            Just (w, ws)
-                -- Peer wants a unidirectional (peer -> local)
-                -- connection. Make a channel for the incoming
-                -- data and fork a thread to consume it.
-                | w == controlHeaderCodeUnidirectional -> do
-                  chan <- Channel.newChannel
-                  Channel.writeChannel chan (Just (BS.concat (LBS.toChunks ws)))
-                  promise <- asyncHandler $ finishHandler nodeState (Left connid) (handlerIn (NodeId peer) (ChannelIn chan))
-                  pure . Just $ ConnectionReceiving promise (ChannelIn chan)
-
-                -- Bidirectional header without the nonce
-                -- attached. Wait for the nonce.
-                | w == controlHeaderCodeBidirectionalAck ||
-                  w == controlHeaderCodeBidirectionalSyn
-                , LBS.length ws < 8 -> -- need more data
-                  pure . Just $ ConnectionNewChunks chunks
-
-                -- Peer wants a bidirectional connection.
-                -- Fork a thread to reply with an ACK and then
-                -- handle according to handlerInOut.
-                | w == controlHeaderCodeBidirectionalSyn
-                , Right (ws',_,nonce) <- decodeOrFail ws -> do
-                  chan <- Channel.newChannel
-                  Channel.writeChannel chan (Just (BS.concat (LBS.toChunks ws')))
-                  let action = do
-                          -- It's possible that the local EndPoint is closed.
-                          -- If that's the case, we must not try to establish
-                          -- a connection to the peer who sent the SYN. Instead,
-                          -- we just ignore it. network-transport should
-                          -- ensure that the peer receives an error event
-                          -- indicating that we've closed their connection.
-                          mconn <- modifySharedAtomic nodeState $ \ns@(NodeState _prng _nonces _finishedHandlers closed) ->
-                              if closed
-                              then pure (ns, Nothing)
-                              else do
-                                  mconn <- NT.connect
-                                      endpoint
-                                      peer
-                                      NT.ReliableOrdered
-                                      NT.ConnectHints{ connectTimeout = Nothing } --TODO use timeout
-                                  case mconn of
-                                    Left  err  -> throw err
-                                    Right conn -> pure (ns, Just conn)
-                          case mconn of
-                              -- The EndPoint is closed, so we do nothing.
-                              -- TODO should probably log this.
-                              Nothing -> logDebug $ sformat ("Got connection\
-                                \request from "%shown%", but endpoint is closed") peer
-                              Just conn -> do
-                                  outcome <- NT.send conn [controlHeaderBidirectionalAck nonce]
-                                  case outcome of
-                                      Left err -> logDebug $
-                                        sformat ("Error sending ack to "%shown%": "
-                                        %shown) peer err
-                                      Right _  -> return ()
-                                  handlerInOut (NodeId peer) (ChannelIn chan) (ChannelOut conn)
-                                      `finally'`
-                                      closeChannel (ChannelOut conn)
-                  promise <- asyncHandler $ finishHandler nodeState (Left connid) action
-                  pure . Just $ ConnectionReceiving promise (ChannelIn chan)
-
-                -- We want a bidirectional connection and the
-                -- peer has acknowledged. Check that their nonce
-                -- matches what we sent and if so start writing
-                -- to the channel associated with that nonce.
-                -- See connectInOutChannel/withInOutChannel for the other half
-                -- of the story (where we send SYNs and record
-                -- nonces).
-                --
-                -- A call to withInOutChannel ensures that when the action using
-                -- the in/out channel completes, it will update the shared
-                -- atomic 'finished' variable to indicate that thread
-                -- corresponding to the *nonce* is completed. It may have
-                -- already completed at this point, which is weird but not
-                -- out of the question (the handler didn't ask to receive
-                -- anything).
-                --
-                | w == controlHeaderCodeBidirectionalAck
-                , Right (ws',_,nonce) <- decodeOrFail ws -> do
-                  outcome <- modifySharedAtomic nodeState $ \(NodeState prng expected finished closed) ->
-                      case Map.lookup nonce expected of
-                          -- Got an ACK for a nonce that we don't know about
-                          -- It could be that we never sent a SYN on that
-                          -- nonce (peer made a protocol error), but it could
-                          -- also be that we did send the SYN, but our handler
-                          -- for that conversation has already finished!
-                          -- That's just normal.
-                          Nothing -> return ((NodeState prng expected finished closed), Nothing)
-                          -- Got an ACK for a nonce that we *do* know about (we
-                          -- sent a SYN for it).
-                          Just (NonceHandlerNotConnected promise inchan) -> do
-                              let !expected' = Map.insert nonce (NonceHandlerConnected connid) expected
-                              return ((NodeState prng expected' finished closed), Just (promise, inchan))
-                          Just _ -> throw (InternalError $ "duplicate or delayed ACK for " ++ show nonce)
-                  case outcome of
-                      Nothing -> pure Nothing
-                      Just (promise, ChannelIn chan) -> do
-                          Channel.writeChannel chan (Just (BS.concat (LBS.toChunks ws')))
-                          pure . Just $ ConnectionReceiving promise (ChannelIn chan)
-
-                | otherwise -> do
-                    logDebug $ sformat ("protocol error: unexpected control header "
-                        %shown%" from "%shown) w peer
-                    pure Nothing
-
-    loop :: DispatcherState m -> m ()
-    loop !initialState = do
-      !state <- updateStateForFinishedHandlers initialState
-      event <- NT.receive endpoint
-      case event of
-
-          NT.ConnectionOpened connid NT.ReliableOrdered peer ->
-              -- Just keep track of the new connection and reverse lookup
-              -- from EndPointAddress.
-              loop $ state {
-                    dispatcherConnections = Map.insert connid (peer, ConnectionNew) (dispatcherConnections state)
-                  , dispatcherPeers = Map.alter (Just . maybe (NESet.singleton connid) (NESet.insert connid)) peer (dispatcherPeers state)
-                  }
-
-          -- receiving data for an existing connection (ie a multi-chunk message)
-          NT.Received connid chunks ->
-              case Map.lookup connid (dispatcherConnections state) of
-                  Nothing -> do
-                      logDebug "internal error: received data on unknown connection"
-                      loop state
-
-                  -- TODO: need policy here on queue size
-                  Just (peer, ConnectionNew) ->
-                      loop $ state {
-                            dispatcherConnections = Map.insert connid (peer, ConnectionNewChunks chunks) (dispatcherConnections state)
-                          }
-=======
     loop :: DispatcherState peerData m -> m ()
     loop !state = do
       event <- NT.receive endpoint
@@ -885,53 +665,10 @@
 
           NT.ConnectionOpened connid reliability peer ->
               connectionOpened state connid reliability peer >>= loop
->>>>>>> 9b4927f8
 
           NT.Received connid bytes -> received state connid bytes >>= loop
 
-<<<<<<< HEAD
-                  -- Connection is receiving data and there's some handler
-                  -- at 'tid' to run it. Dump the new data to its ChannelIn.
-                  Just (_peer, ConnectionReceiving _ (ChannelIn chan)) -> do
-                    Channel.writeChannel chan (Just (BS.concat chunks))
-                    loop state
-
-                  Just (peer, ConnectionClosed _) -> do
-                    logDebug $ sformat ("internal error: received data on closed\
-                        \connection for "%shown) peer
-                    loop state
-
-                  -- The peer keeps pushing data but our handler is finished.
-                  -- What to do? Would like to close the connection but I'm
-                  -- not sure that's possible in network-transport. Would like
-                  -- to say "stop receiving on this ConnectionId".
-                  -- We could maintain an association between ConnectionId and
-                  -- EndPointId of the peer, and then maybe patch
-                  -- network-transport to allow for selective closing of peer
-                  -- connection based on EndPointAddress.
-                  Just (peer, ConnectionHandlerFinished _) -> do
-                    logDebug $ sformat ("internal error: received too much data for "
-                        %shown) peer
-                    loop state
-
-          NT.ConnectionClosed connid ->
-              case Map.lookup connid (dispatcherConnections state) of
-                  Nothing -> do
-                      logDebug "internal error: closed unknown connection"
-                      loop state
-
-                  -- Connection closed, handler already finished. We're done
-                  -- with the connection. The case in which the handler finishes
-                  -- __after__ the connection closes is taken care of in
-                  -- 'updateStateForFinishedHandlers'.
-                  Just (peer, ConnectionHandlerFinished _) ->
-                      loop $ state {
-                            dispatcherConnections = Map.delete connid (dispatcherConnections state)
-                          , dispatcherPeers = Map.update (NESet.delete connid) peer (dispatcherPeers state)
-                          }
-=======
           NT.ConnectionClosed connid -> connectionClosed state connid >>= loop
->>>>>>> 9b4927f8
 
           -- When the end point closes, we're done.
           NT.EndPointClosed -> endPointClosed state
@@ -941,112 +678,20 @@
           NT.ErrorEvent (NT.TransportError (NT.EventErrorCode (NT.EventConnectionLost peer bundle)) msg) ->
               connectionLost state peer bundle >>= loop
 
-<<<<<<< HEAD
-                  Just (peer, ConnectionClosed _) -> do
-                      logDebug $
-                        sformat ("internal error: closed a closed connection to "%shown)
-                        peer
-                      loop state
-
-          NT.EndPointClosed -> waitForRunningHandlers state
-
-          -- Losing a connection is no reason to stop the dispatcher. It is in
-          -- fact a normal thing, as it can be caused by peers failing or
-          -- otherwise choosing to go down.
-          --
-          -- When this happens, all handlers between the local EndPoint and the
-          -- given EndPointAddress must be made to realize that receiving from
-          -- and sending to their peer is no longer possible. This is done by
-          -- making it so that their ChannelIn and ChannelOut throws an
-          -- exception when used. Thus if a peer goes down after a local handler
-          -- has finished all of its sending and receiving, the local handler
-          -- need not die early.
-          --
-          -- Sending on a ChannelOut will report an error, so no work must be
-          -- done here in order to support that. But the ChannelIn for each
-          -- handler must be plugged (with Nothing or perhaps with a new
-          -- constructor indicating exceptional end of input). In order to
-          -- do so, we must associate an EndPointAddress with all ConnectionIds
-          -- of connections to/from it.
-          NT.ErrorEvent (NT.TransportError (NT.EventErrorCode (NT.EventConnectionLost peer)) _msg) -> do
-              let connids :: [NT.ConnectionId]
-                  connids = case Map.lookup peer (dispatcherPeers state) of
-                      Nothing    -> []
-                      Just neset -> let t :| ts = NESet.toList neset in t : ts
-              (!state', removals) <- foldlM eliminateConnection (state, []) connids
-              loop $ state' {
-                    dispatcherPeers = Map.update (NESet.deleteMany removals) peer (dispatcherPeers state')
-                  }
-              where
-              -- Every receiving connection becomes closed.
-              -- Every closed connection remains closed.
-              -- Every other connection can be forgotten.
-              eliminateConnection
-                  :: (DispatcherState m, [NT.ConnectionId])
-                  -> NT.ConnectionId
-                  -> m (DispatcherState m, [NT.ConnectionId])
-              eliminateConnection (_state, removals) connid = case Map.lookup connid (dispatcherConnections state) of
-                  Nothing -> do
-                      logDebug "connection associated with peer does not exist"
-                      pure (state, removals)
-                  Just (_peer, ConnectionReceiving handler (ChannelIn chan)) -> do
-                      -- Signal to the handler that there's no more input.
-                      Channel.writeChannel chan Nothing
-                      let state' = state {
-                                dispatcherConnections = Map.insert connid (peer, ConnectionClosed handler) (dispatcherConnections state)
-                              }
-                      pure (state', removals)
-                  Just (_, ConnectionClosed _) -> do
-                      -- We've already written Nothing to the channel
-                      pure (state, removals)
-                  -- If the connection is in any other state, we can remove it.
-                  _ -> let state' = state { dispatcherConnections = Map.delete connid (dispatcherConnections state) }
-                       in  pure (state', connid : removals)
-
-          NT.ErrorEvent (NT.TransportError (NT.EventErrorCode NT.EventEndPointFailed) e) -> do
-              logDebug $ sformat ("internal error: EndPoint failed: "%string) e
-              loop state
-
-          NT.ErrorEvent (NT.TransportError (NT.EventErrorCode NT.EventTransportFailed) e) -> do
-              logDebug $ sformat ("internal error: Transport failed"%string) e
-              -- TODO: continue?
-              loop state
-
-          NT.ErrorEvent (NT.TransportError NT.UnsupportedEvent e) -> do
-              logDebug $ sformat ("internal error: Unsupported event"%shown) e
-              loop state
-
-          NT.ConnectionOpened _ reliablity _ -> do
-              logDebug $ sformat
-                ("protocol error: unexpected connection reliability"%shown)
-                reliablity
-              loop state
-
--- | Augment some m term so that it always updates a 'NodeState' mutable
---   cell when finished, along with the exception if one was raised. We catch
---   all exceptions in order to do this, but they are re-thrown.
---   Use an 'NT.ConnectionId' if the handler is spawned in response to a
---   connection, or a 'Nonce' if the handler is spawned for a locally
---   initiated bidirectional connection.
-finishHandler
-    :: forall m t .
-       ( Mockable SharedAtomic m, Mockable Throw m, Mockable Catch m )
-    => SharedAtomicT m (NodeState m)
-    -> Either NT.ConnectionId Nonce
-    -> m t
-=======
           -- Unsupported event is recoverable. Just log and carry on.
           NT.ErrorEvent err@(NT.TransportError NT.UnsupportedEvent _) -> do
               logError $ sformat shown err
               loop state
 
           -- End point failure is unrecoverable.
-          NT.ErrorEvent (NT.TransportError (NT.EventErrorCode NT.EventEndPointFailed) _) ->
-              throw (InternalError "EndPoint failed")
+          NT.ErrorEvent err@(NT.TransportError (NT.EventErrorCode NT.EventEndPointFailed) _) -> do
+              logError $ sformat shown err
+              loop state
 
           -- Transport failure is unrecoverable.
-          NT.ErrorEvent (NT.TransportError (NT.EventErrorCode NT.EventTransportFailed) _) ->
-              throw (InternalError "Transport failed")
+          NT.ErrorEvent err@(NT.TransportError (NT.EventErrorCode NT.EventTransportFailed) _) -> do
+              logError $ sformat shown err
+              loop state
 
     -- EndPointClosed is the final event that we will receive. There may be
     -- connections which remain open! ConnectionClosed events may be
@@ -1440,7 +1085,7 @@
         channelsAndPeerDataVars <- modifySharedAtomic nstate $ \st -> do
             let nonces = Map.lookup peer (_nodeStateOutboundBidirectional st)
             case nonces of
-                -- Perfectly normal: lost the connection but we had no 
+                -- Perfectly normal: lost the connection but we had no
                 -- outbound bidirectional connections to it.
                 Nothing -> return (st, [])
                 Just map -> do
@@ -1475,7 +1120,6 @@
        , MonadFix m )
     => SharedAtomicT m (NodeState peerData m)
     -> HandlerProvenance peerData m (ChannelIn m)
->>>>>>> 9b4927f8
     -> m t
     -> m (Promise m t)
 spawnHandler stateVar provenance action =
@@ -1894,7 +1538,7 @@
                     | Just _ <- merr
                     , n > 1 ->
                           return . Just $ AllComingUp (ComingUp (n - 1) excl)
-                          
+
 
                 Just (Stable comingUp established goingDown transmission)
                     | Just (ComingUp n excl) <- comingUp -> do
