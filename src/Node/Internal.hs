{-# LANGUAGE BangPatterns               #-}
{-# LANGUAGE DeriveDataTypeable         #-}
{-# LANGUAGE ExistentialQuantification  #-}
{-# LANGUAGE FlexibleContexts           #-}
{-# LANGUAGE GADTSyntax                 #-}
{-# LANGUAGE GeneralizedNewtypeDeriving #-}
{-# LANGUAGE KindSignatures             #-}
{-# LANGUAGE NamedFieldPuns             #-}
{-# LANGUAGE RecordWildCards            #-}
{-# LANGUAGE RecursiveDo                #-}
{-# LANGUAGE ScopedTypeVariables        #-}
{-# LANGUAGE StandaloneDeriving         #-}
{-# LANGUAGE OverloadedStrings          #-}
{-# LANGUAGE RankNTypes                 #-}
{-# LANGUAGE UndecidableInstances       #-}

module Node.Internal (
    NodeId(..),
    Node(..),
    nodeId,
    nodeEndPointAddress,
    Statistics(..),
    PeerStatistics(..),
    nodeStatistics,
    ChannelIn(..),
    ChannelOut(..),
    startNode,
    stopNode,
    withOutChannel,
    withInOutChannel,
    writeChannel
  ) where

<<<<<<< HEAD
import           Control.Exception             hiding (bracket, catch, finally, throw,
                                                try)
import           Control.Monad                 (forM_, forM, when)
=======
import           Control.Exception             hiding (bracket, catch, finally, throw)
import           Control.Monad                 (forM_, forM, when, unless)
>>>>>>> eb3c424b
import           Control.Monad.Fix             (MonadFix)
import           Data.Int                      (Int64)
import           Data.Binary                   as Bin
import           Data.Binary.Get               as Bin
import qualified Data.ByteString               as BS
import qualified Data.ByteString.Builder       as BS
import qualified Data.ByteString.Builder.Extra as BS
import qualified Data.ByteString.Lazy          as LBS
import           Data.Foldable                 (foldlM, foldl', toList)
import           Data.Hashable                 (Hashable)
import           Data.List                     (intercalate)
import           Data.List.NonEmpty            (NonEmpty ((:|)))
import           Data.Map.Strict               (Map)
import qualified Data.Map.Strict               as Map
import           Data.Set                      (Set)
import qualified Data.Set                      as Set
import           Data.NonEmptySet              (NonEmptySet)
import qualified Data.NonEmptySet              as NESet
import           Data.Sequence                 (Seq)
import qualified Data.Sequence                 as Seq
import           Data.Monoid
import           Data.Typeable
import           Data.Time.Units               (Microsecond)
import           Formatting                    (sformat, shown, string, (%))
import qualified Mockable.Channel              as Channel
import           Mockable.Class
import           Mockable.Concurrent
import           Mockable.Exception
import           Mockable.SharedAtomic
import           Mockable.SharedExclusive
import           Mockable.CurrentTime          (CurrentTime, currentTime)
import qualified Mockable.Metrics              as Metrics
import qualified Network.Transport             as NT (EventErrorCode (EventConnectionLost, EventEndPointFailed, EventTransportFailed))
import qualified Network.Transport.Abstract    as NT
import           System.Random                 (Random, StdGen, random)
import           System.Wlog                   (WithLogger, logDebug, logError, logWarning)
import qualified Node.Message                  as Message

-- | A 'NodeId' wraps a network-transport endpoint address
newtype NodeId = NodeId NT.EndPointAddress
  deriving (Eq, Ord, Show, Hashable)

-- | The state of a Node, to be held in a shared atomic cell because other
--   threads will mutate it in order to set up bidirectional connections.
data NodeState peerData m = NodeState {
      _nodeStateGen                    :: !StdGen
      -- ^ To generate nonces.
    , _nodeStateOutboundUnidirectional :: !(Map NT.EndPointAddress (SomeHandler m))
      -- ^ Handlers for each locally-initiated unidirectional connection.
    , _nodeStateOutboundBidirectional  :: !(Map NT.EndPointAddress (Map Nonce (SomeHandler m, ChannelIn m, SharedExclusiveT m peerData, NT.ConnectionBundle, Bool)))
      -- ^ Handlers for each nonce which we generated (locally-initiated
      --   bidirectional connections).
      --   The bool indicates whether we have received an ACK for this.
    , _nodeStateInbound                :: !(Set (SomeHandler m))
      -- ^ Handlers for inbound connections (remotely-initiated unidirectional
      --   _or_ bidirectional connections).
    , _nodeStateConnectedTo        :: !(Map NT.EndPointAddress (OutboundConnectionState m))
      -- ^ For each peer that we have at least one open connection to, the
      --   number of connections; or an MVar in case there's some thread
      --   sending the initial data (it just opened the first connection to that
      --   peer).
    , _nodeStateStatistics         :: !(Statistics m)
      -- ^ Statistics about traffic at this node.
      --   Must be kept in mutable state so that handlers can update it when
      --   they finish.
    , _nodeStateClosed             :: !Bool
      -- ^ Indicates whether the Node has been closed and is no longer capable
      --   of establishing or accepting connections (its EndPoint is closed).
    }

-- | The initial state of a node, wrapped up in a shared atomic.
initialNodeState
    :: ( Mockable Metrics.Metrics m, Mockable SharedAtomic m )
    => StdGen
    -> m (SharedAtomicT m (NodeState peerData m))
initialNodeState prng = do
    !stats <- initialStatistics
    let nodeState = NodeState {
              _nodeStateGen = prng
            , _nodeStateOutboundUnidirectional = Map.empty
            , _nodeStateOutboundBidirectional = Map.empty
            , _nodeStateInbound = Set.empty
            , _nodeStateConnectedTo = Map.empty
            , _nodeStateStatistics = stats
            , _nodeStateClosed = False
            }
    newSharedAtomic nodeState

data SomeHandler m = forall t . SomeHandler {
      someHandlerThreadId :: !(ThreadId m)
    , someHandlerPromise :: !(Promise m t)
    }

-- | Correctness relies on the assumption that the ThreadId is that of the
--   Promise, and that two Promises with the same ThreadId are the same.
--   Is this reasonable?
instance (Eq (ThreadId m)) => Eq (SomeHandler m) where
    SomeHandler tid1 _ == SomeHandler tid2 _ = tid1 == tid2

instance (Ord (ThreadId m)) => Ord (SomeHandler m) where
    SomeHandler tid1 _ `compare` SomeHandler tid2 _ = tid1 `compare` tid2

waitSomeHandler :: ( Mockable Async m ) => SomeHandler m -> m ()
waitSomeHandler (SomeHandler _ promise) = () <$ wait promise

makeSomeHandler :: ( Mockable Async m ) => Promise m t -> m (SomeHandler m)
makeSomeHandler promise = do
    tid <- asyncThreadId promise
    return $ SomeHandler tid promise

-- | A 'Node' is a network-transport 'EndPoint' with bidirectional connection
--   state and a thread to dispatch network-transport events.
data Node packingType peerData (m :: * -> *) = Node {
       nodeEndPoint         :: NT.EndPoint m
     , nodeDispatcherThread :: Promise m ()
     , nodeState            :: SharedAtomicT m (NodeState peerData m)
     , nodePackingType      :: packingType
     , nodePeerData         :: peerData
     }

nodeId :: Node packingType peerData m -> NodeId
nodeId = NodeId . NT.address . nodeEndPoint

nodeEndPointAddress :: NodeId -> NT.EndPointAddress
nodeEndPointAddress (NodeId addr) = addr

nodeStatistics :: ( Mockable SharedAtomic m ) => Node packingType peerData m -> m (Statistics m)
nodeStatistics Node{..} = modifySharedAtomic nodeState $ \st ->
    return (st, _nodeStateStatistics st)

-- | Used to identify bidirectional connections.
newtype Nonce = Nonce {
      _getNonce :: Word64
    }

deriving instance Show Nonce
deriving instance Eq Nonce
deriving instance Ord Nonce
deriving instance Random Nonce
deriving instance Binary Nonce

data NodeException =
       ProtocolError String
     | InternalError String
  deriving (Show, Typeable)

instance Exception NodeException

-- | Input from the wire.
newtype ChannelIn m = ChannelIn (Channel.ChannelT m (Maybe BS.ByteString))

-- | Output to the wire.
newtype ChannelOut m = ChannelOut (NT.Connection m)

closeChannel :: ChannelOut m -> m ()
closeChannel (ChannelOut conn) = NT.close conn

-- | Write some ByteStrings to an out channel. It does not close the
--   transport when finished. If you want that, use withOutChannel or
--   withInOutChannel.
writeChannel
    :: ( Monad m, WithLogger m, Mockable Throw m )
    => ChannelOut m
    -> [BS.ByteString]
    -> m ()
writeChannel (ChannelOut conn) chunks = do
    res <- NT.send conn chunks
    -- TBD error handling? Throw exception or report it as a Left?
    case res of
      Left err -> throw err
      Right _  -> pure ()

-- | Statistics concerning traffic at this node.
data Statistics m = Statistics {
      -- | How many handlers are running right now in response to a
      --   remotely initiated connection (whether unidirectional or
      --   bidirectional).
      --   NB a handler may run longer or shorter than the duration of a
      --   connection.
      stRunningHandlersRemote :: !(Metrics.Gauge m)
      -- | How many handlers are running right now which were initiated
      --   locally, i.e. corresponding to bidirectional connections.
    , stRunningHandlersLocal :: !(Metrics.Gauge m)
      -- | Statistics for each peer.
    , stPeerStatistics :: !(Map NT.EndPointAddress PeerStatistics)
      -- | How many peers are connected.
    , stPeers :: !(Metrics.Gauge m)
      -- | Average number of remotely-initiated handlers per peer.
      --   Also track the average of the number of handlers squared, so we
      --   can quickly compute the variance.
    , stRunningHandlersRemoteAverage :: !(Double, Double)
      -- | Average number of locally-initiated handlers per peer.
      --   Also track the average of the number of handlers squared, so we
      --   can quickly compute the variance.
    , stRunningHandlersLocalAverage :: !(Double, Double)
      -- | Handlers which finished normally. Distribution is on their
      --   running time.
    , stHandlersFinishedNormally :: !(Metrics.Distribution m)
      -- | Handlers which finished exceptionally. Distribution is on their
      --   running time.
    , stHandlersFinishedExceptionally :: !(Metrics.Distribution m)
    }

stRunningHandlersRemoteVariance :: Statistics m -> Double
stRunningHandlersRemoteVariance statistics = avg2 - (avg ^ 2)
    where
    (avg, avg2) = stRunningHandlersRemoteAverage statistics

stRunningHandlersLocalVariance :: Statistics m -> Double
stRunningHandlersLocalVariance statistics = avg2 - (avg ^ 2)
    where
    (avg, avg2) = stRunningHandlersLocalAverage statistics

-- | Statistics about a given peer.
data PeerStatistics = PeerStatistics {
      -- | How many handlers are running right now in response to connections
      --   from this peer (whether unidirectional or remotely-initiated
      --   bidirectional).
      pstRunningHandlersRemote :: !Int
      -- | How many handlers are running right now for locally-iniaiated
      --   bidirectional connections to this peer.
    , pstRunningHandlersLocal :: !Int
    }

pstNull :: PeerStatistics -> Bool
pstNull PeerStatistics{..} =
    let rem = pstRunningHandlersRemote
        loc = pstRunningHandlersLocal
    in  rem == 0 && loc == 0

-- | Record a new handler for a given peer. Second component is True if it's the
--   only handler for that peer.
pstAddHandler
    :: HandlerProvenance peerData m t
    -> Map NT.EndPointAddress PeerStatistics
    -> (Map NT.EndPointAddress PeerStatistics, Bool)
pstAddHandler provenance map = case provenance of

    Local peer _ -> case Map.lookup peer map of
        Nothing -> (Map.insert peer (PeerStatistics 0 1) map, True)
        Just !stats -> (Map.insert peer stats' map, False)
            where
            !stats' = stats { pstRunningHandlersLocal = pstRunningHandlersLocal stats + 1 }

    Remote peer _ _ -> case Map.lookup peer map of
        Nothing -> (Map.insert peer (PeerStatistics 1 0) map, True)
        Just !stats -> (Map.insert peer stats' map, False)
            where
            !stats' = stats { pstRunningHandlersRemote = pstRunningHandlersRemote stats + 1 }

-- | Remove a handler for a given peer. Second component is True if there
--   are no more handlers for that peer.
pstRemoveHandler
    :: HandlerProvenance peerData m t
    -> Map NT.EndPointAddress PeerStatistics
    -> (Map NT.EndPointAddress PeerStatistics, Bool)
pstRemoveHandler provenance map = case provenance of

    Local peer _ -> case Map.updateLookupWithKey updater peer map of
        (Just !stats, map') -> (map', pstNull stats)
        -- First component is Nothing only if the peer is not in the map.
        -- That should never happen.
        _ -> (map, False)
        where
        updater _ !stats =
            let !stats' = stats { pstRunningHandlersLocal = pstRunningHandlersLocal stats - 1 }
            in  if pstNull stats' then Nothing else Just stats'

    Remote peer _ _ -> case Map.updateLookupWithKey updater peer map of
        (Just !stats, map') -> (map', pstNull stats)
        _ -> (map, False)
        where
        updater _ !stats =
            let !stats' = stats { pstRunningHandlersRemote = pstRunningHandlersRemote stats - 1 }
            in  if pstNull stats' then Nothing else Just stats'

-- | Statistics when a node is launched.
initialStatistics :: ( Mockable Metrics.Metrics m ) => m (Statistics m)
initialStatistics = do
    !runningHandlersRemote <- Metrics.newGauge
    !runningHandlersLocal <- Metrics.newGauge
    !peers <- Metrics.newGauge
    !handlersFinishedNormally <- Metrics.newDistribution
    !handlersFinishedExceptionally <- Metrics.newDistribution
    return $ Statistics {
          stRunningHandlersRemote = runningHandlersRemote
        , stRunningHandlersLocal = runningHandlersLocal
        , stPeerStatistics = Map.empty
        , stPeers = peers
        , stRunningHandlersRemoteAverage = (0, 0)
        , stRunningHandlersLocalAverage = (0, 0)
        , stHandlersFinishedNormally = handlersFinishedNormally
        , stHandlersFinishedExceptionally = handlersFinishedExceptionally
        }

data HandlerProvenance peerData m t =
      -- | Initiated locally, _to_ this peer. The Nonce is present if and only
      --   if it's a bidirectional connection.
      Local !NT.EndPointAddress (Maybe (Nonce, SharedExclusiveT m peerData, NT.ConnectionBundle, t))
      -- | Initiated remotely, _by_ or _from_ this peer.
    | Remote !NT.EndPointAddress !NT.ConnectionId t

instance Show (HandlerProvenance peerData m t) where
    show prov = case prov of
        Local addr mdata -> concat [
              "Local "
            , show addr
            , show (fmap (\(x,_,_,_) -> x) mdata)
            ]
        Remote addr connid _ -> concat ["Remote ", show addr, show connid]

-- TODO: revise these computations to make them numerically stable (or maybe
-- use Rational?).
stAddHandler
    :: ( Mockable Metrics.Metrics m )
    => HandlerProvenance peerData m t
    -> Statistics m
    -> m (Statistics m)
stAddHandler !provenance !statistics = case provenance of

    -- TODO: generalize this computation so we can use the same thing for
    -- both local and remote. It's a copy/paste job right now swapping local
    -- for remote.
    Local !peer _ -> do
        when isNewPeer $ Metrics.incGauge (stPeers statistics)
        Metrics.incGauge (stRunningHandlersLocal statistics)
        !npeers <- Metrics.readGauge (stPeers statistics)
        !nhandlers <- Metrics.readGauge (stRunningHandlersLocal statistics)
        let runningHandlersLocalAverage =
                adjustMeans isNewPeer
                            (fromIntegral npeers)
                            nhandlers
                            (stRunningHandlersLocalAverage statistics)
        return $ statistics {
              stPeerStatistics = peerStatistics
            , stRunningHandlersLocalAverage = runningHandlersLocalAverage
            }

    Remote !peer _ _ -> do
        when isNewPeer $ Metrics.incGauge (stPeers statistics)
        Metrics.incGauge (stRunningHandlersRemote statistics)
        !npeers <- Metrics.readGauge (stPeers statistics)
        !nhandlers <- Metrics.readGauge (stRunningHandlersRemote statistics)
        let runningHandlersRemoteAverage =
                adjustMeans isNewPeer
                            (fromIntegral npeers)
                            nhandlers
                            (stRunningHandlersRemoteAverage statistics)
        return $ statistics {
              stPeerStatistics = peerStatistics
            , stRunningHandlersRemoteAverage = runningHandlersRemoteAverage
            }

    where

    (!peerStatistics, !isNewPeer) = pstAddHandler provenance (stPeerStatistics statistics)

    -- Adjust the means. The Bool is true if it's a new peer.
    -- The Double is the current number of peers (always > 0).
    -- The Int is the current number of running handlers.
    adjustMeans :: Bool -> Double -> Int64 -> (Double, Double) -> (Double, Double)
    adjustMeans !isNewPeer !npeers !nhandlers (!avg, !avg2) = case isNewPeer of

        True -> (avg', avg2')
            where
            avg' = avg * ((npeers - 1) / npeers) + (1 / npeers)
            avg2' = avg2 * ((npeers - 1) / npeers) + (1 / npeers)

        False -> (avg', avg2')
            where
            avg' = avg + (1 / npeers)
            avg2' = avg + (fromIntegral (2 * nhandlers + 1) / npeers)

-- TODO: revise these computations to make them numerically stable (or maybe
-- use Rational?).
stRemoveHandler
    :: ( Mockable Metrics.Metrics m )
    => HandlerProvenance peerData m t
    -> Microsecond
    -> Maybe SomeException
    -> Statistics m
    -> m (Statistics m)
stRemoveHandler !provenance !elapsed !outcome !statistics = case provenance of

    -- TODO: generalize this computation so we can use the same thing for
    -- both local and remote. It's a copy/paste job right now swapping local
    -- for remote.
    Local !peer _ -> do
        when isEndedPeer $ Metrics.decGauge (stPeers statistics)
        Metrics.decGauge (stRunningHandlersLocal statistics)
        !npeers <- Metrics.readGauge (stPeers statistics)
        !nhandlers <- Metrics.readGauge (stRunningHandlersLocal statistics)
        let runningHandlersLocalAverage =
                adjustMeans isEndedPeer
                            npeers
                            nhandlers
                            (stRunningHandlersLocalAverage statistics)
        addSample
        return $ statistics {
              stPeerStatistics = peerStatistics
            , stRunningHandlersLocalAverage = runningHandlersLocalAverage
            }

    Remote !peer _ _ -> do
        when isEndedPeer $ Metrics.decGauge (stPeers statistics)
        Metrics.decGauge (stRunningHandlersRemote statistics)
        !npeers <- Metrics.readGauge (stPeers statistics)
        !nhandlers <- Metrics.readGauge (stRunningHandlersRemote statistics)
        let runningHandlersRemoteAverage =
                adjustMeans isEndedPeer
                            npeers
                            nhandlers
                            (stRunningHandlersRemoteAverage statistics)
        addSample
        return $ statistics {
              stPeerStatistics = peerStatistics
            , stRunningHandlersRemoteAverage = runningHandlersRemoteAverage
            }

    where

    (!peerStatistics, !isEndedPeer) = pstRemoveHandler provenance (stPeerStatistics statistics)

    -- Convert the elapsed time to a Double and then add it to the relevant
    -- distribution.
    addSample = case outcome of
        Nothing -> Metrics.addSample (stHandlersFinishedNormally statistics) (fromIntegral (toInteger elapsed))
        Just _ -> Metrics.addSample (stHandlersFinishedExceptionally statistics) (fromIntegral (toInteger elapsed))

    -- Adjust the means. The Bool is true if it's a stale peer (removed last
    --   handler).
    -- The first Int is the current number of peers (could be 0).
    -- The Int is the current number of running handlers.
    adjustMeans :: Bool -> Int64 -> Int64 -> (Double, Double) -> (Double, Double)
    adjustMeans !isEndedPeer !npeers !nhandlers (!avg, !avg2) = case isEndedPeer of

        True -> if npeers == 0
                then (0, 0)
                else (avg', avg2')
            where
            avg' = avg * (fromIntegral (npeers - 1) / fromIntegral npeers) + (1 / fromIntegral npeers)
            avg2' = avg2 * (fromIntegral (npeers - 1) / fromIntegral npeers) + (1 / fromIntegral npeers)

        False -> (avg', avg2')
            where
            avg' = avg - (1 / fromIntegral npeers)
            avg2' = avg - (fromIntegral (2 * nhandlers + 1) / fromIntegral npeers)

-- | Bring up a 'Node' using a network transport.
startNode
    :: ( Mockable SharedAtomic m, Mockable Channel.Channel m
       , Mockable Bracket m, Mockable Throw m, Mockable Catch m
       , Mockable Async m, Mockable Concurrently m
       , Ord (ThreadId m), Show (ThreadId m)
       , Mockable CurrentTime m, Mockable Metrics.Metrics m
       , Mockable SharedExclusive m
       , Message.Serializable packingType peerData
       , MonadFix m, WithLogger m )
    => packingType
    -> peerData
    -> NT.Transport m
    -- ^ Given a QDisc constructor, make a transport. startNode will
    --   create the transport and one end point. stopNode will close it
    --   up.
    -> StdGen
    -- ^ A source of randomness, for generating nonces.
    -> (peerData -> NodeId -> ChannelIn m -> m ())
    -- ^ Handle incoming unidirectional connections.
    -> (peerData -> NodeId -> ChannelIn m -> ChannelOut m -> m ())
    -- ^ Handle incoming bidirectional connections.
    -> m (Node packingType peerData m)
startNode packingType peerData transport prng handlerIn handlerOut = do
    mEndPoint <- NT.newEndPoint transport
    case mEndPoint of
        Left err -> throw err
        Right endPoint -> do
            sharedState <- initialNodeState prng
            -- TODO this thread should get exceptions from the dispatcher thread.
            rec { let node = Node {
                            nodeEndPoint         = endPoint
                          , nodeDispatcherThread = dispatcherThread
                          , nodeState            = sharedState
                          , nodePackingType      = packingType
                          , nodePeerData         = peerData
                          }
                ; dispatcherThread <- async $
                      nodeDispatcher node handlerIn handlerOut
                }
            return node

-- | Stop a 'Node', closing its network transport and end point.
stopNode
    :: ( WithLogger m, Mockable Throw m, Mockable Async m, Mockable SharedAtomic m )
    => Node packingType peerData m
    -> m ()
stopNode Node {..} = do
    modifySharedAtomic nodeState $ \nodeState ->
        if _nodeStateClosed nodeState
        then throw $ userError "stopNode : already stopped"
        else pure (nodeState { _nodeStateClosed = True }, ())
    -- This eventually will shut down the dispatcher thread, which in turn
    -- ought to stop the connection handling threads.
    -- It'll also close all TCP connections.
    NT.closeEndPoint nodeEndPoint
    -- Must wait on any handler threads. The dispatcher thread will eventually
    -- see an event indicating that the end point has closed, after which it
    -- will wait on all running handlers. Since the end point has been closed,
    -- no new handler threads will be created, so this will block indefinitely
    -- only if some handler is blocked indefinitely or looping.
    wait nodeDispatcherThread

data ConnectionState peerData m =

      -- | This connection cannot proceed because peer data has not been
      --   received and parsed.
      WaitingForPeerData

      -- | This connection attempted to parse the peer data but failed.
      --   Any subsequent data will be ignored.
    | PeerDataParseFailure

      -- | This connection is waiting for a handshake and we have partial
      --   data. The peer state of the connection must be 'GotPeerData'.
    | WaitingForHandshake !peerData !BS.ByteString

      -- | This connection attempted handshake but it failed (protocol error).
      --   Any subsequent data will be ignored.
    | HandshakeFailure

      -- | This connection has made a handshake and is now feeding an
      --   application-specific handler through a channel. The peer state
      --   of this connection must be 'GotPeerData'.
    | FeedingApplicationHandler !(ChannelIn m)

instance Show (ConnectionState peerData m) where
    show term = case term of
        WaitingForPeerData -> "WaitingForPeerData"
        PeerDataParseFailure -> "PeerDataParseFailure"
        WaitingForHandshake _ _ -> "WaitingForHandshake"
        HandshakeFailure -> "HandshakeFailure"
        FeedingApplicationHandler _ -> "FeedingApplicationHandler"

data PeerState peerData =

      -- | Peer data is expected from one of these lightweight connections.
      --   If the second component is 'Just', then there's a lightweight
      --   connection which has given a partial parse of the peer data.
      ExpectingPeerData
          !(NonEmptySet NT.ConnectionId)
          !(Maybe (NT.ConnectionId, Maybe BS.ByteString -> Bin.Decoder peerData))

      -- | Peer data has been received and parsed.
    | GotPeerData !peerData !(NonEmptySet NT.ConnectionId)

instance Show (PeerState peerData) where
    show term = case term of
        ExpectingPeerData peers mleader -> "ExpectingPeerData " ++ show peers ++ " " ++ show (fmap fst mleader)
        GotPeerData _ peers -> "GotPeerData " ++ show peers

data DispatcherState peerData m = DispatcherState {
      csConnections :: Map NT.ConnectionId (NT.EndPointAddress, ConnectionState peerData m)
    , csPeers :: Map NT.EndPointAddress (PeerState peerData)
    }

deriving instance Show (DispatcherState peerData m)

initialDispatcherState :: DispatcherState peerData m
initialDispatcherState = DispatcherState Map.empty Map.empty

-- | Wait for every running handler in a node's state to finish. Exceptions are
--   caught and gathered, not re-thrown.
waitForRunningHandlers
    :: forall m packingType peerData .
       ( Mockable SharedAtomic m
       , Mockable Async m
       , Mockable Catch m
       , WithLogger m
       , Show (ThreadId m)
       )
    => Node packingType peerData m
    -> m [Maybe SomeException]
waitForRunningHandlers node = do
    -- Gather the promises for all handlers.
    handlers <- withSharedAtomic (nodeState node) $ \st -> do
        let outbound_uni = Map.elems (_nodeStateOutboundUnidirectional st)
            -- List monad computation: grab the values of the map (ignoring
            -- peer keys), then for each of those maps grab its values (ignoring
            -- nonce keys) and then return the promise.
            outbound_bi = do
                map <- Map.elems (_nodeStateOutboundBidirectional st)
                (x, _, _, _, _) <- Map.elems map
                return x
            inbound = Set.toList (_nodeStateInbound st)
            all = outbound_uni ++ outbound_bi ++ inbound
        logDebug $ sformat ("waiting for " % shown % " outbound unidirectional handlers") (fmap (someHandlerThreadId) outbound_uni)
        logDebug $ sformat ("waiting for " % shown % " outbound bidirectional handlers") (fmap (someHandlerThreadId) outbound_bi)
        logDebug $ sformat ("waiting for " % shown % " outbound inbound") (fmap (someHandlerThreadId) inbound)
        return all
    let waitAndCatch someHandler = do
            logDebug $ sformat ("waiting on " % shown) (someHandlerThreadId someHandler)
            (Nothing <$ waitSomeHandler someHandler) `catch` (\(e :: SomeException) -> return (Just e))
    forM handlers waitAndCatch

-- | The one thread that handles /all/ incoming messages and dispatches them
-- to various handlers.
nodeDispatcher
    :: forall m packingType peerData .
       ( Mockable SharedAtomic m, Mockable Async m, Mockable Concurrently m
       , Ord (ThreadId m), Mockable Bracket m, Mockable SharedExclusive m
       , Mockable Channel.Channel m, Mockable Throw m, Mockable Catch m
       , Mockable CurrentTime m, Mockable Metrics.Metrics m
       , Message.Serializable packingType peerData
       , MonadFix m, WithLogger m, Show (ThreadId m) )
    => Node packingType peerData m
    -> (peerData -> NodeId -> ChannelIn m -> m ())
    -> (peerData -> NodeId -> ChannelIn m -> ChannelOut m -> m ())
    -> m ()
nodeDispatcher node handlerIn handlerInOut =
    loop initialDispatcherState

    where

    nstate :: SharedAtomicT m (NodeState peerData m)
    nstate = nodeState node

    endpoint = nodeEndPoint node

    loop :: DispatcherState peerData m -> m ()
    loop !state = do
      event <- NT.receive endpoint
      case event of

          NT.ConnectionOpened connid reliability peer ->
              connectionOpened state connid reliability peer >>= loop

          NT.Received connid bytes -> received state connid bytes >>= loop

          NT.ConnectionClosed connid -> connectionClosed state connid >>= loop

          -- When the end point closes, we're done.
          NT.EndPointClosed -> endPointClosed state

          -- When a heavyweight connection is lost we must close up all of the
          -- lightweight connections which it carried.
          NT.ErrorEvent (NT.TransportError (NT.EventErrorCode (NT.EventConnectionLost peer bundle)) msg) ->
              connectionLost state peer bundle >>= loop

          -- Unsupported event is recoverable. Just log and carry on.
          NT.ErrorEvent err@(NT.TransportError NT.UnsupportedEvent _) -> do
              logError $ sformat shown err
              loop state

          -- End point failure is unrecoverable.
          NT.ErrorEvent err@(NT.TransportError (NT.EventErrorCode NT.EventEndPointFailed) _) -> do
              logError $ sformat shown err
              loop state

          -- Transport failure is unrecoverable.
          NT.ErrorEvent err@(NT.TransportError (NT.EventErrorCode NT.EventTransportFailed) _) -> do
              logError $ sformat shown err
              loop state

    -- EndPointClosed is the final event that we will receive. There may be
    -- connections which remain open! ConnectionClosed events may be
    -- inbound but since our end point has closed, we won't take them. So here
    -- we have to plug every remaining input channel.
    endPointClosed
        :: DispatcherState peerData m
        -> m ()
    endPointClosed state = do
        let connections = Map.toList (csConnections state)
        -- This is a network-transport error (ConnectionClosed should have
        -- been posted for all open connections), but we're defensive and
        -- plug the channels.
        when (length connections > 0) $ do
            logError $ sformat ("end point closed with " % shown % " open connection(s)") (length connections)
            forM_ connections $ \(_, st) -> case st of
                (_, FeedingApplicationHandler (ChannelIn channel)) -> do
                    Channel.writeChannel channel Nothing
                _ -> return ()

        -- Must plug input channels for all un-acked outbound connections, and
        -- fill the peer data vars in case they haven't yet been filled. This
        -- is to ensure that handlers never block on these things.
        _ <- modifySharedAtomic nstate $ \st -> do
            let nonceMaps = Map.elems (_nodeStateOutboundBidirectional st)
            let outbounds = nonceMaps >>= Map.elems
            forM_ outbounds $ \(_, ChannelIn chan, peerDataVar, _, acked) -> do
                when (not acked) $ do
                   tryPutSharedExclusive peerDataVar (error "no peer data because local node has gone down")
                   Channel.writeChannel chan Nothing
            return (st, ())

        _ <- waitForRunningHandlers node
        return ()

    connectionOpened
        :: DispatcherState peerData m
        -> NT.ConnectionId
        -> NT.Reliability
        -> NT.EndPointAddress
        -> m (DispatcherState peerData m)
    connectionOpened state connid reliability peer = case Map.lookup connid (csConnections state) of

        Just (peer', _) -> do
            logWarning $ sformat ("ignoring duplicate connection " % shown % shown % shown) peer peer' connid
            return state

        Nothing -> do

            -- How we handle this connection depends on whether we already have
            -- a connection from this peer.
            case Map.lookup peer (csPeers state) of

                -- If we do, we can start waiting for the handshake.
                Just (GotPeerData peerData neset) -> do
                    return $ state {
                          csConnections = Map.insert connid (peer, WaitingForHandshake peerData BS.empty) (csConnections state)
                        , csPeers = Map.insert peer (GotPeerData peerData (NESet.insert connid neset)) (csPeers state)
                        }

                -- If we don't, then we must await and decode the peer data.
                Nothing -> do
                    return $ state {
                          csConnections = Map.insert connid (peer, WaitingForPeerData) (csConnections state)
                        , csPeers = Map.insert peer (ExpectingPeerData (NESet.singleton connid) Nothing) (csPeers state)
                        }

                -- We got another connection before the peer data arrived.
                -- That's actually OK. It's only an error if we receive data
                -- on this connection before the first connection receives
                -- and parses the peer data ('received' handles this aspect).
                -- So here we just record the connection.
                Just (ExpectingPeerData neset mleader) -> do
                    return $ state {
                          csConnections = Map.insert connid (peer, WaitingForPeerData) (csConnections state)
                        , csPeers = Map.insert peer (ExpectingPeerData (NESet.insert connid neset) mleader) (csPeers state)
                        }

    received
        :: DispatcherState peerData m
        -> NT.ConnectionId
        -> [BS.ByteString]
        -> m (DispatcherState peerData m)
    received state connid chunks = case Map.lookup connid (csConnections state) of

        Nothing -> do
            logWarning $ sformat ("ignoring data on unknown connection " % shown) connid
            return state

        -- This connection gave bogus peer data. Ignore the data.
        Just (peer, PeerDataParseFailure) -> do
            logWarning $ sformat ("ignoring data on failed connection (peer data) from " % shown) peer
            return state

        -- This connection gave a bad handshake. Ignore the data.
        Just (peer, HandshakeFailure) -> do
            logWarning $ sformat ("ignoring data on failed connection (handshake) from " % shown) peer
            return state

        -- This connection is awaiting the initial peer data.
        Just (peer, WaitingForPeerData) -> case Map.lookup peer (csPeers state) of

            Just (ExpectingPeerData connids mleader) -> case mleader of

                -- There's no leader. This connection is now the leader. Begin
                -- the attempt to decode the peer data.
                Nothing -> do
                    let decoder :: Bin.Decoder peerData
                        decoder = Message.unpackMsg (nodePackingType node)
                    case Bin.pushChunk decoder (BS.concat chunks) of
                        Bin.Fail _ _ err -> do
                            logWarning $ sformat ("failed to decode peer data from " % shown) peer
                            return $ state {
                                    csConnections = Map.insert connid (peer, PeerDataParseFailure) (csConnections state)
                                  }
                        Bin.Done trailing _ peerData -> do
                            return $ state {
                                    csConnections = foldl' (awaitHandshake connid peerData trailing) (csConnections state) (NESet.toList connids)
                                  , csPeers = Map.insert peer (GotPeerData peerData connids) (csPeers state)
                                  }
                        Bin.Partial decoderContinuation -> do
                            return $ state {
                                    csPeers = Map.insert peer (ExpectingPeerData connids (Just (connid, decoderContinuation))) (csPeers state)
                                  }

                Just (connid', decoderContinuation) -> case connid == connid' of

                    -- Protocol error. We got data from some other lightweight
                    -- connection before the peer data was parsed.
                    False -> do
                        logWarning $ sformat ("peer-data protocol error")
                        return state

                    True -> case decoderContinuation (Just (BS.concat chunks)) of

                        Bin.Fail _ _ err -> do
                            logWarning $ sformat ("failed to decode peer data from " % shown) peer
                            return $ state {
                                    csConnections = Map.insert connid (peer, PeerDataParseFailure) (csConnections state)
                                  }

                        Bin.Done trailing _ peerData -> do
                            return $ state {
                                    csConnections = foldl' (awaitHandshake connid peerData trailing) (csConnections state) (NESet.toList connids)
                                  , csPeers = Map.insert peer (GotPeerData peerData connids) (csPeers state)
                                  }

                        Bin.Partial decoderContinuation' -> do
                            return $ state {
                                    csPeers = Map.insert peer (ExpectingPeerData connids (Just (connid, decoderContinuation'))) (csPeers state)

                                }

                where

                -- Update a connection's state to WaitingForHandshake. For use
                -- in a fold once the peer data has been parsed. The first
                -- parameters give the id of the connection which made the
                -- parse and the data left-over after the parse, which must
                -- be remembered in the connection state for that id.
                awaitHandshake
                    :: NT.ConnectionId
                    -> peerData
                    -> BS.ByteString
                    -> Map NT.ConnectionId (NT.EndPointAddress, ConnectionState peerData m)
                    -> NT.ConnectionId
                    -> Map NT.ConnectionId (NT.EndPointAddress, ConnectionState peerData m)
                awaitHandshake leader peerData trailing map connid = case leader == connid of

                    True -> Map.update (\(peer, _) -> Just (peer, WaitingForHandshake peerData trailing)) connid map

                    False -> Map.update (\(peer, _) -> Just (peer, WaitingForHandshake peerData BS.empty)) connid map

            -- We're waiting for peer data on this connection, but we don't
            -- have an entry for the peer. That's an internal error.
            Nothing -> do
                logWarning $ sformat ("inconsistent dispatcher state")
                return state

        -- Waiting for a handshake. Try to get a control header and then
        -- move on.
        Just (peer, WaitingForHandshake peerData partial) -> do
            let bytes = BS.append partial (BS.concat chunks)
            case BS.uncons bytes of

                Nothing -> return state

                Just (w, ws)

                    -- Got unidirectional header. Create a channel and
                    -- spawn the application handler.
                    | w == controlHeaderCodeUnidirectional -> do
                          channel <- Channel.newChannel
                          Channel.writeChannel channel (Just ws)
                          let provenance = Remote peer connid (ChannelIn channel)
                          let handler = handlerIn peerData (NodeId peer) (ChannelIn channel)
                          _ <- spawnHandler nstate provenance handler
                          return $ state {
                                csConnections = Map.insert connid (peer, FeedingApplicationHandler (ChannelIn channel)) (csConnections state)
                              }

                    -- Got a bidirectional header but still waiting for the
                    -- nonce.
                    | w == controlHeaderCodeBidirectionalSyn ||
                      w == controlHeaderCodeBidirectionalAck
                    , BS.length ws < 8 -> return $ state {
                            csConnections = Map.insert connid (peer, WaitingForHandshake peerData bytes) (csConnections state)
                          }

                    -- Got a SYN. Spawn a thread to connect to the peer using
                    -- the nonce provided and then run the bidirectional handler.
                    | w == controlHeaderCodeBidirectionalSyn
                    , Right (ws', _, nonce) <- decodeOrFail (LBS.fromStrict ws) -> do
                          channel <- Channel.newChannel
                          Channel.writeChannel channel (Just (BS.concat (LBS.toChunks ws')))
                          let provenance = Remote peer connid (ChannelIn channel)
                          let acquire = connectToPeer node (NodeId peer)
                          let respondAndHandle conn = do
                                  outcome <- NT.send conn [controlHeaderBidirectionalAck nonce]
                                  case outcome of
                                      Left err -> throw err
                                      Right () -> do
                                          handlerInOut peerData (NodeId peer) (ChannelIn channel) (ChannelOut conn)
                          -- Resource releaser for bracketWithException.
                          -- No matter what, we must update the node state to
                          -- indicate that we've disconnected from the peer.
                          let cleanup conn (me :: Maybe SomeException) = do
                                  disconnectFromPeer node (NodeId peer) conn
                                  case me of
                                      Nothing -> return ()
                                      Just e -> logError $
                                          sformat (shown % " error in conversation response " % shown) nonce e
                          let handler = bracketWithException
                                            acquire
                                            cleanup
                                            respondAndHandle
                          -- Establish the other direction in a separate thread.
                          _ <- spawnHandler nstate provenance handler
                          return $ state {
                                csConnections = Map.insert connid (peer, FeedingApplicationHandler (ChannelIn channel)) (csConnections state)
                              }

                    -- Got an ACK. Try to decode the nonce and check that
                    -- we actually sent it.
                    | w == controlHeaderCodeBidirectionalAck
                    , Right (ws', _, nonce) <- decodeOrFail (LBS.fromStrict ws) -> do
                          outcome <- modifySharedAtomic nstate $ \st -> do
                              -- Lookup the nonce map for the peer, then check
                              -- that nonce map at the supplied nonce.
                              let nonces = Map.lookup peer (_nodeStateOutboundBidirectional st)
                              let thisNonce = nonces >>= Map.lookup nonce
                              case thisNonce of
                                  Nothing -> return (st, Nothing)
                                  Just (_, _, _, _, True) -> return (st, Just Nothing)
                                  Just (promise, channel, peerDataVar, connBundle, False) -> return
                                      ( st { _nodeStateOutboundBidirectional = Map.update updater peer (_nodeStateOutboundBidirectional st)
                                           }
                                      , Just (Just (channel, peerDataVar))
                                      )
                                      where
                                      updater map = Just $ Map.insert nonce (promise, channel, peerDataVar, connBundle, True) map
                          case outcome of
                              -- We don't know about the nonce. Could be that
                              -- we never sent the SYN for it (protocol error)
                              -- or the handler for it has already finished.
                              -- In any case, say the handshake failed so that
                              -- subsequent data is ignored.
                              Nothing -> do
                                  logWarning $ sformat ("got unknown nonce " % shown) nonce
                                  return $ state {
                                        csConnections = Map.insert connid (peer, HandshakeFailure) (csConnections state)
                                      }

                              -- Got a duplicate ACK.
                              Just Nothing -> do
                                  logWarning $ sformat ("duplicate ACK nonce from " % shown) peer
                                  return $ state {
                                        csConnections = Map.insert connid (peer, HandshakeFailure) (csConnections state)
                                      }

                              -- Got an ACK for a SYN that we sent. Start
                              -- feeding the application handler.
                              Just (Just (ChannelIn channel, peerDataVar)) -> do
                                  putSharedExclusive peerDataVar peerData
                                  Channel.writeChannel channel (Just (LBS.toStrict ws'))
                                  return $ state {
                                        csConnections = Map.insert connid (peer, FeedingApplicationHandler (ChannelIn channel)) (csConnections state)
                                      }

                    -- Handshake failure. Subsequent receives will be ignored.
                    | otherwise -> do
                          logWarning $ sformat ("unexpected control header from " % shown % " : " % shown) peer w
                          return $ state {
                                csConnections = Map.insert connid (peer, HandshakeFailure) (csConnections state)
                              }

        -- This connection is feeding a handler. Make the data available.
        -- TODO: if the handler has already finished, we want to just forget
        -- the data. How? Weak reference to the channel perhaps? Or
        -- explcitly close it down when the handler finishes by adding some
        -- mutable cell to FeedingApplicationHandler?
        Just (_, FeedingApplicationHandler (ChannelIn channel)) -> do
            Channel.writeChannel channel (Just (BS.concat chunks))
            return state

    connectionClosed
        :: DispatcherState peerData m
        -> NT.ConnectionId
        -> m (DispatcherState peerData m)
    connectionClosed state connid = case Map.lookup connid (csConnections state) of

        Nothing -> do
            logWarning $ sformat ("closed unknown connection " % shown) connid
            return state

        Just (peer, connState) -> do
            case connState of
                FeedingApplicationHandler (ChannelIn channel) -> do
                    -- Signal end of channel.
                    Channel.writeChannel channel Nothing
                _ -> return ()
            -- This connection can be removed from the connection states map.
            -- Removing it from the peers map is more involved.
            let peersUpdater existing = case existing of
                    GotPeerData peerData neset -> case NESet.delete connid neset of
                        Nothing -> Nothing
                        Just neset' -> Just (GotPeerData peerData neset')
                    ExpectingPeerData neset mleader -> case NESet.delete connid neset of
                        Nothing -> Nothing
                        Just neset' -> case mleader of
                            Nothing -> Just (ExpectingPeerData neset' mleader)
                            Just (connid', partialDecoder) -> case connid == connid' of
                                -- The connection which is giving the peer data
                                -- has closed! That's ok, just forget about it
                                -- and the partial decode of that data.
                                True -> Just (ExpectingPeerData neset' Nothing)
                                False -> Just (ExpectingPeerData neset' mleader)
            let state' = state {
                      csConnections = Map.delete connid (csConnections state)
                    , csPeers = Map.update peersUpdater peer (csPeers state)
                    }
            return state'

    connectionLost
        :: DispatcherState peerData m
        -> NT.EndPointAddress
        -> NT.ConnectionBundle
        -> m (DispatcherState peerData m)
    connectionLost state peer bundle = do
        -- There must always be 0 connections from the peer, for
        -- network-transport must have posted the ConnectionClosed events for
        -- every inbound connection before posting EventConnectionLost.
        logWarning $ sformat ("lost connection bundle " % shown % " to " % shown) bundle peer
        state' <- case Map.lookup peer (csPeers state) of
            Just it -> do
                -- This is a network-transport bug, but we're defensive: will
                -- clean up the state and plug the input channels anyway.
                let connids = case it of
                        GotPeerData _ neset -> NESet.toList neset
                        ExpectingPeerData neset _ -> NESet.toList neset
                logError $ sformat ("still have " % shown % " connections") (length connids)
                -- For every connection to that peer we'll plug the channel with
                -- Nothing and remove it from the map.
                let folder :: Map NT.ConnectionId (NT.EndPointAddress, ConnectionState peerData m)
                           -> NT.ConnectionId
                           -> m (Map NT.ConnectionId (NT.EndPointAddress, ConnectionState peerData m))
                    folder channels connid = case Map.updateLookupWithKey (\_ _ -> Nothing) connid channels of
                        (Just (_, FeedingApplicationHandler (ChannelIn channel)), channels') -> do

                            Channel.writeChannel channel Nothing
                            return channels'
                        (Nothing, channels') -> do
                            logWarning $ sformat "inconsistent peer and connection identifier state"
                            return channels'
                channels' <- foldlM folder (csConnections state) connids
                return $ state {
                      csConnections = channels'
                    , csPeers = Map.delete peer (csPeers state)
                    }
            Nothing -> return state

        -- Every outbound bidirectional connection which is carried by this
        -- bundle, and which has not yet received an ACK, must have its
        -- channel plugged and its peer data shared exclusive filled in case
        -- it has not yet been. This is to ensure that the handlers do not
        -- block indefinitely when trying to access these things.
        --
        -- Outbound unidirectional connections need no attention: they will
        -- fail if they try to 'send', but since they expect no data in
        -- return, we don't have to take care of them here.
        channelsAndPeerDataVars <- modifySharedAtomic nstate $ \st -> do
            let nonces = Map.lookup peer (_nodeStateOutboundBidirectional st)
            case nonces of
                -- Perfectly normal: lost the connection but we had no
                -- outbound bidirectional connections to it.
                Nothing -> return (st, [])
                Just map -> do
                    -- Remove every element from the map which is carried by
                    -- this bundle, and then remove the map itself if it's
                    -- empty.
                    let folder (_, channelIn, peerDataVar, bundle', acked) channels
                            | bundle' == bundle && not acked = (channelIn, peerDataVar) : channels
                            | otherwise = channels

                    let channelsAndPeerDataVars = Map.foldr folder [] map
                    return (st, channelsAndPeerDataVars)

        logWarning $ sformat ("closing " % shown % " channels on bundle " % shown % " to " % shown) (length channelsAndPeerDataVars) bundle peer

        forM_ channelsAndPeerDataVars $ \(ChannelIn chan, peerDataVar) -> do
            tryPutSharedExclusive peerDataVar (error "no peer data because the connection was lost")
            Channel.writeChannel chan Nothing

        return state'

-- | Spawn a thread and track it in shared state, taking care to remove it from
--   shared state when it's finished and updating statistics appropriately.
--   This is applicable to handlers spawned in response to inbound peer
--   connections, and also for actions which use outbound connections.
spawnHandler
    :: forall peerData m t .
       ( Mockable SharedAtomic m, Mockable Throw m, Mockable Catch m
       , Mockable Async m, Ord (ThreadId m)
       , Mockable Metrics.Metrics m, Mockable CurrentTime m
       , WithLogger m
       , MonadFix m )
    => SharedAtomicT m (NodeState peerData m)
    -> HandlerProvenance peerData m (ChannelIn m)
    -> m t
    -> m (Promise m t)
spawnHandler stateVar provenance action =
    modifySharedAtomic stateVar $ \nodeState -> do
        -- Spawn the thread to get a 'SomeHandler'.
        rec { promise <- async $ do
                  startTime <- currentTime
                  normal someHandler startTime `catch` exceptional someHandler startTime
            ; someHandler <- makeSomeHandler promise
            }
        -- It is assumed that different promises do not compare equal.
        -- It is assumed to be highly unlikely that there will be nonce
        -- collisions (that we have a good prng).
        let nodeState' = case provenance of
                Remote _ _ _ -> nodeState {
                      _nodeStateInbound = Set.insert someHandler (_nodeStateInbound nodeState)
                    }
                Local peer (Just (nonce, peerDataVar, connBundle, channelIn)) -> nodeState {
                      _nodeStateOutboundBidirectional = Map.alter alteration peer (_nodeStateOutboundBidirectional nodeState)
                    }
                    where
                    alteration Nothing = Just $ Map.singleton nonce (someHandler, channelIn, peerDataVar, connBundle, False)
                    alteration (Just map) = Just $ Map.insert nonce (someHandler, channelIn, peerDataVar, connBundle, False) map
                Local peer Nothing -> nodeState {
                      _nodeStateOutboundUnidirectional = Map.insert peer someHandler (_nodeStateOutboundUnidirectional nodeState)
                    }

        statistics' <- stAddHandler provenance (_nodeStateStatistics nodeState)
        return (nodeState' { _nodeStateStatistics = statistics' }, promise)

    where

    normal :: SomeHandler m -> Microsecond -> m t
    normal someHandler startTime = do
        t <- action
        signalFinished someHandler startTime Nothing
        pure t

    exceptional :: SomeHandler m -> Microsecond -> SomeException -> m t
    exceptional someHandler startTime e = do
        signalFinished someHandler startTime (Just e)
        throw e

    signalFinished :: SomeHandler m -> Microsecond -> Maybe SomeException -> m ()
    signalFinished someHandler startTime outcome = do
        endTime <- currentTime
        let elapsed = endTime - startTime
        modifySharedAtomic stateVar $ \nodeState -> do
            let nodeState' = case provenance of
                    Remote _ _ _ -> nodeState {
                          _nodeStateInbound = Set.delete someHandler (_nodeStateInbound nodeState)
                        }
                    -- Remove the nonce for this peer, and remove the whole map
                    -- if this was the only nonce for that peer.
                    Local peer (Just (nonce, _, _, _)) -> nodeState {
                          _nodeStateOutboundBidirectional = Map.update updater peer (_nodeStateOutboundBidirectional nodeState)
                        }
                        where
                        updater map =
                            let map' = Map.delete nonce map
                            in  if Map.null map' then Nothing else Just map'
                    Local peer Nothing -> nodeState {
                          _nodeStateOutboundUnidirectional = Map.delete peer (_nodeStateOutboundUnidirectional nodeState)
                        }
            statistics' <- stRemoveHandler provenance elapsed outcome (_nodeStateStatistics nodeState)
            return (nodeState' { _nodeStateStatistics = statistics' }, ())

controlHeaderCodeBidirectionalSyn :: Word8
controlHeaderCodeBidirectionalSyn = fromIntegral (fromEnum 'S')

controlHeaderCodeBidirectionalAck :: Word8
controlHeaderCodeBidirectionalAck = fromIntegral (fromEnum 'A')

controlHeaderCodeUnidirectional :: Word8
controlHeaderCodeUnidirectional = fromIntegral (fromEnum 'U')

controlHeaderUnidirectional :: BS.ByteString
controlHeaderUnidirectional =
    BS.singleton controlHeaderCodeUnidirectional

controlHeaderBidirectionalSyn :: Nonce -> BS.ByteString
controlHeaderBidirectionalSyn (Nonce nonce) =
    fixedSizeBuilder 9 $
        BS.word8 controlHeaderCodeBidirectionalSyn
     <> BS.word64BE nonce

controlHeaderBidirectionalAck :: Nonce -> BS.ByteString
controlHeaderBidirectionalAck (Nonce nonce) =
    fixedSizeBuilder 9 $
        BS.word8 controlHeaderCodeBidirectionalAck
     <> BS.word64BE nonce

fixedSizeBuilder :: Int -> BS.Builder -> BS.ByteString
fixedSizeBuilder n =
    LBS.toStrict . BS.toLazyByteStringWith (BS.untrimmedStrategy n n) LBS.empty

-- | Create, use, and tear down a conversation channel with a given peer
--   (NodeId).
withInOutChannel
    :: forall packingType peerData m a .
       ( Mockable Bracket m, Mockable Async m, Ord (ThreadId m)
       , Mockable SharedAtomic m, Mockable Throw m
       , Mockable SharedExclusive m
       , Mockable Catch m, Mockable Channel.Channel m
       , Mockable CurrentTime m, Mockable Metrics.Metrics m
       , MonadFix m, WithLogger m
       , Message.Packable packingType peerData )
    => Node packingType peerData m
    -> NodeId
    -> (SharedExclusiveT m peerData -> ChannelIn m -> ChannelOut m -> m a)
    -> m a
withInOutChannel node@Node{nodeState} nodeid@(NodeId peer) action = do
    nonce <- modifySharedAtomic nodeState $ \nodeState -> do
               let (nonce, !prng') = random (_nodeStateGen nodeState)
               pure (nodeState { _nodeStateGen = prng' }, nonce)
    channel <- fmap ChannelIn Channel.newChannel
    -- The dispatcher will fill in the peer data as soon as it's available.
    -- TODO must ensure that at some point it is always filled. What if the
    -- peer never responds? All we can do is time-out I suppose.
    -- Indeed, the peer may never even ACK.
    peerDataVar <- newSharedExclusive
    -- When the connection is up, we can register a handler using the bundle
    -- identifier.
    -- An exception may be thrown after the connection is established but
    -- before we register, but that's OK, as disconnectFromPeer is forgiving
    -- about this.
    let action' conn = do
            let provenance = Local peer (Just (nonce, peerDataVar, NT.bundle conn, channel))
            promise <- spawnHandler nodeState provenance $ do
                -- It's essential that we only send the handshake SYN inside
                -- the handler, because at this point the nonce is guaranteed
                -- to be known in the node state. If we sent the handhsake
                -- before 'spawnHandler' we risk (although it's highly unlikely)
                -- receiving the ACK before the nonce is put into the state.
                -- This isn't so unlikely in the case of self-connections.
                outcome <- NT.send conn [controlHeaderBidirectionalSyn nonce]
                case outcome of
                    Left err -> throw err
                    Right _ -> action peerDataVar channel (ChannelOut conn)
            wait promise
    bracket (connectToPeer node nodeid)
            (\conn -> disconnectFromPeer node nodeid conn)
            action'

-- | Create, use, and tear down a unidirectional channel to a peer identified
--   by 'NodeId'.
withOutChannel
    :: ( Mockable Bracket m, Mockable Async m, Ord (ThreadId m)
       , Mockable Throw m, Mockable Catch m
       , Mockable SharedAtomic m, Mockable CurrentTime m
       , Mockable SharedExclusive m
       , Mockable Metrics.Metrics m
       , MonadFix m, WithLogger m
       , Message.Packable packingType peerData )
    => Node packingType peerData m
    -> NodeId
    -> (ChannelOut m -> m a)
    -> m a
withOutChannel node@Node{nodeState} nodeid@(NodeId peer) action = do
    let provenance = Local peer Nothing
    promise <- spawnHandler nodeState provenance $
        bracket (connectOutChannel node nodeid)
                (\(ChannelOut conn) -> disconnectFromPeer node nodeid conn)
                action
    wait promise

data OutboundConnectionState m =
      -- | A stable outbound connection has some positive number of established
      --   connections.
      Stable !(Maybe (ComingUp m)) !Int !(Maybe (GoingDown m)) !(PeerDataTransmission m)
      -- | Every connection is being brought down.
    | AllGoingDown !(GoingDown m)
      -- | Every connection is being brought up.
    | AllComingUp !(ComingUp m)

-- | The SharedExclusiveT will be filled when the last connection goes down.
data GoingDown m = GoingDown !Int !(SharedExclusiveT m ())

-- | The SharedExclusiveT will be filled when the first connection comes up.
data ComingUp m = ComingUp !Int !(SharedExclusiveT m ())

data PeerDataTransmission m =
      PeerDataToBeTransmitted
    | PeerDataInFlight !(SharedExclusiveT m (Maybe SomeException))
    | PeerDataTransmitted

disconnectFromPeer
    :: ( Mockable SharedExclusive m
       , Mockable SharedAtomic m
       , Mockable Bracket m
       , Mockable Throw m
       , WithLogger m
       )
    => Node packingType peerData m
    -> NodeId
    -> NT.Connection m
    -> m ()
disconnectFromPeer node@Node{nodeState} nodeid@(NodeId peer) conn =
    bracketWithException startClosing finishClosing (const (NT.close conn))

    where

    -- Update the OutboundConnectionState at this peer to no longer show
    -- this connection as going down, and fill the shared exclusive if it's
    -- the last to go down.
    finishClosing _ (_ :: Maybe SomeException) = do
        modifySharedAtomic nodeState $ \nodeState -> do
            let map = _nodeStateConnectedTo nodeState
            choice <- case Map.lookup peer map of

                Just (Stable comingUp established goingDown transmission)

                    | Just (GoingDown n excl) <- goingDown
                    , n == 1 -> do
                          putSharedExclusive excl ()
                          return . Just $ Stable comingUp established Nothing transmission

                    | Just (GoingDown n excl) <- goingDown
                    , n > 1 -> do
                          return . Just $ Stable comingUp established (Just (GoingDown (n - 1) excl)) transmission

                Just (AllGoingDown (GoingDown n excl))

                    | n == 1 -> do
                          putSharedExclusive excl ()
                          return Nothing

                    | otherwise -> do
                          return $ Just (AllGoingDown (GoingDown (n - 1) excl))

                _ -> throw (InternalError "finishClosing : impossible")

            let nodeState' = nodeState {
                      _nodeStateConnectedTo = Map.update (const choice) peer map
                    }
            return (nodeState', ())

    -- Update the OutboundConnectionState at this peer to show this connection
    -- as going down.
    startClosing = do
        canClose <- modifySharedAtomic nodeState $ \nodeState -> do
            let map = _nodeStateConnectedTo nodeState
            choice <- case Map.lookup peer map of
                Just (Stable comingUp established goingDown transmission)

                    | established > 1
                    , Just (GoingDown !n excl) <- goingDown ->
                          return . Right $ Stable comingUp (established - 1) (Just (GoingDown (n + 1) excl)) transmission

                    | established > 1
                    , Nothing <- goingDown -> do
                          excl <- newSharedExclusive
                          return . Right $ Stable comingUp (established - 1) (Just (GoingDown 1 excl)) transmission

                    | established == 1
                    , Nothing <- comingUp
                    , Just (GoingDown !n excl) <- goingDown ->
                          return . Right $ AllGoingDown (GoingDown (n + 1) excl)

                    | established == 1
                    , Nothing <- comingUp
                    , Nothing <- goingDown -> do
                          excl <- newSharedExclusive
                          return . Right $ AllGoingDown (GoingDown 1 excl)

                    | established == 1
                    , Just (ComingUp !m excl) <- comingUp ->
                          return . Left $ excl

                    | otherwise -> throw (InternalError "startClosing : impossible")

                Nothing -> throw (InternalError "startClosing : impossible")
                Just (AllGoingDown _) -> throw (InternalError "startClosing : impossible")
                Just (AllComingUp _) -> throw (InternalError "startClosing : impossible")

            case choice of
                Left excl -> return (nodeState, Left excl)
                Right ocs -> return (nodeState', Right ())
                    where
                    nodeState' = nodeState {
                          _nodeStateConnectedTo = Map.insert peer ocs map
                        }

        case canClose of
            Left excl -> do
                readSharedExclusive excl
                startClosing
            Right () -> return ()

-- | Connect to a peer, taking care to send the peer-data in case there are no
--   other connections to that peer. Subsequent connections to that peer
--   will block until the peer-data is sent; it must be the first thing to
--   arrive when the first lightweight connection to a peer is opened.
--
--   A use of `connectToPeer` must be followed by `disconnectFromPeer`, in order
--   to keep the node state consistent. Please use safe exceptional handling
--   functions like `bracket` to make this guarantee.
connectToPeer
    :: ( Mockable Throw m
       , Mockable Bracket m
       , Mockable SharedAtomic m
       , Mockable SharedExclusive m
       , Message.Packable packingType peerData
       , WithLogger m
       )
    => Node packingType peerData m
    -> NodeId
    -> m (NT.Connection m)
connectToPeer node@Node{nodeEndPoint, nodeState, nodePackingType, nodePeerData} nodeid@(NodeId peer) = do
    conn <- establish
    sendPeerDataIfNecessary conn
    return conn

    where

    sendPeerDataIfNecessary conn =
        bracketWithException getPeerDataResponsibility
                             dischargePeerDataResponsibility
                             (maybeSendPeerData conn)

    maybeSendPeerData conn responsibility = case responsibility of
        -- Somebody else sent it, so we can proceed.
        False -> return ()
        -- We are responsible for sending it.
        True -> sendPeerData conn

    sendPeerData conn = do
        let serializedPeerData = Message.packMsg nodePackingType nodePeerData
        outcome <- NT.send conn (LBS.toChunks serializedPeerData)
        case outcome of
            Left err -> do
                throw err
            Right () -> do
                return ()

    getPeerDataResponsibility = do
        responsibility <- modifySharedAtomic nodeState $ \nodeState -> do
            let map = _nodeStateConnectedTo nodeState
            (ocs, responsibility) <- case Map.lookup peer map of
                Just it@(Stable comingUp established goingDown transmission)
                    | PeerDataToBeTransmitted <- transmission -> do
                          excl <- newSharedExclusive
                          return (Stable comingUp established goingDown (PeerDataInFlight excl), Just (Right excl))

                    | PeerDataInFlight excl <- transmission ->
                          return (it, Just (Left excl))

                    | PeerDataTransmitted <- transmission ->
                          return (it, Nothing)

                    | otherwise -> throw (InternalError "impossible")

            let nodeState' = nodeState {
                      _nodeStateConnectedTo = Map.insert peer ocs map
                    }
            return (nodeState', responsibility)
        case responsibility of
            Just (Left excl) -> do
                readSharedExclusive excl
                getPeerDataResponsibility
            Just (Right _) -> do
                return True
            Nothing -> do
                return False

    dischargePeerDataResponsibility responsibility (merr :: Maybe SomeException) = do
        modifySharedAtomic nodeState $ \nodeState -> do
            let map = _nodeStateConnectedTo nodeState
            ocs <- case Map.lookup peer map of
                Just it@(Stable comingUp established goingDown transmission)
                    -- We were responsible for sending it and we succeeded.
                    | True <- responsibility
                    , Nothing <- merr
                    , PeerDataInFlight excl <- transmission -> do
                          putSharedExclusive excl Nothing
                          return $ Stable comingUp established goingDown PeerDataTransmitted
                    | True <- responsibility
                    , Just _ <- merr
                    , PeerDataInFlight excl <- transmission -> do
                          putSharedExclusive excl merr
                          return $ Stable comingUp established goingDown PeerDataToBeTransmitted

                    | False <- responsibility -> return it
            let nodeState' = nodeState {
                      _nodeStateConnectedTo = Map.insert peer ocs map
                    }
            return (nodeState', ())

    establish = bracketWithException startConnecting finishConnecting doConnection

    doConnection _ = do
        mconn <- NT.connect nodeEndPoint
                           peer
                           NT.ReliableOrdered
                           -- TODO give a timeout. Can't rely on it being set at
                           -- the transport level.
                           NT.ConnectHints{ connectTimeout = Nothing }

        case mconn of
            -- Throwing the error will induce the bracket resource releaser
            Left err -> throw err
            Right conn -> return conn

    -- Update the OutboundConnectionState at this peer to no longer show
    -- this connection as coming up, and fill the shared exclusive if it's
    -- the first to come up.
    finishConnecting _ (merr :: Maybe SomeException) = do
        modifySharedAtomic nodeState $ \nodeState -> do
            when (_nodeStateClosed nodeState) (throw $ InternalError "connectToPeer : node closed while establishing connection!")
            let map = _nodeStateConnectedTo nodeState
            choice <- case Map.lookup peer map of

                Just (AllComingUp (ComingUp n excl))
                    | Nothing <- merr -> do
                          let comingUp = case n of
                                  1 -> Nothing
                                  _ -> Just (ComingUp (n - 1) excl)
                          return . Just $ Stable comingUp 1 Nothing PeerDataToBeTransmitted

                    | Just _ <- merr
                    , n == 1 ->
                          return Nothing

                    | Just _ <- merr
                    , n > 1 ->
                          return . Just $ AllComingUp (ComingUp (n - 1) excl)


                Just (Stable comingUp established goingDown transmission)
                    | Just (ComingUp n excl) <- comingUp -> do
                          putSharedExclusive excl ()
                          comingUp' <- case n of
                              1 -> return Nothing
                              _ -> do
                                  excl' <- newSharedExclusive
                                  return $ Just (ComingUp (n - 1) excl')
                          let established' = case merr of
                                  Nothing -> established + 1
                                  Just _ -> established
                          return . Just $ Stable comingUp' established' goingDown transmission

                _ -> throw (InternalError "finishConnecting : impossible")

            let nodeState' = nodeState {
                      _nodeStateConnectedTo = Map.update (const choice) peer map
                    }
            return (nodeState', ())


    -- Update the OutboundConnectionState at this peer to show this connection
    -- as going up.
    startConnecting = do
        canOpen <- modifySharedAtomic nodeState $ \nodeState -> do
            when (_nodeStateClosed nodeState) (throw $ userError "connectToPeer : you're doing it wrong! Our node is closed!")
            let map = _nodeStateConnectedTo nodeState
            choice <- case Map.lookup peer map of

                -- First to connect.
                Nothing -> do
                    excl <- newSharedExclusive
                    return . Right $ AllComingUp (ComingUp 1 excl)

                -- Stable connection. There's at least one that isn't currently
                -- going down.
                Just (Stable comingUp established goingDown transmission)

                    | Just (ComingUp n excl) <- comingUp ->
                          return . Right $ Stable (Just (ComingUp (n + 1) excl)) established goingDown transmission

                    | Nothing <- comingUp -> do
                          excl <- newSharedExclusive
                          return . Right $ Stable (Just (ComingUp 1 excl)) established goingDown transmission

                Just (AllGoingDown (GoingDown _ excl)) ->
                    return . Left $ excl

                Just (AllComingUp (ComingUp n excl)) ->
                    return . Right $ AllComingUp (ComingUp (n + 1) excl)

            case choice of
                Left excl -> return (nodeState, Left excl)
                Right ocs -> return (nodeState', Right ())
                    where
                    nodeState' = nodeState {
                          _nodeStateConnectedTo = Map.insert peer ocs map
                        }

        case canOpen of
            Left excl -> do
                readSharedExclusive excl
                startConnecting
            Right () -> return ()

-- | Connect to a peer given by a 'NodeId' unidirectionally.
connectOutChannel
    :: ( Mockable Throw m
       , Mockable Bracket m
       , Mockable SharedAtomic m
       , Mockable SharedExclusive m
       , Message.Packable packingType peerData
       , WithLogger m
       )
    => Node packingType peerData m
    -> NodeId
    -> m (ChannelOut m)
connectOutChannel node peer = do
    conn <- connectToPeer node peer
    outcome <- NT.send conn [controlHeaderUnidirectional]
    case outcome of
        Left err -> throw err
        Right () -> return ()
    return (ChannelOut conn)<|MERGE_RESOLUTION|>--- conflicted
+++ resolved
@@ -6,12 +6,12 @@
 {-# LANGUAGE GeneralizedNewtypeDeriving #-}
 {-# LANGUAGE KindSignatures             #-}
 {-# LANGUAGE NamedFieldPuns             #-}
+{-# LANGUAGE OverloadedStrings          #-}
+{-# LANGUAGE RankNTypes                 #-}
 {-# LANGUAGE RecordWildCards            #-}
 {-# LANGUAGE RecursiveDo                #-}
 {-# LANGUAGE ScopedTypeVariables        #-}
 {-# LANGUAGE StandaloneDeriving         #-}
-{-# LANGUAGE OverloadedStrings          #-}
-{-# LANGUAGE RankNTypes                 #-}
 {-# LANGUAGE UndecidableInstances       #-}
 
 module Node.Internal (
@@ -31,51 +31,47 @@
     writeChannel
   ) where
 
-<<<<<<< HEAD
 import           Control.Exception             hiding (bracket, catch, finally, throw,
                                                 try)
-import           Control.Monad                 (forM_, forM, when)
-=======
-import           Control.Exception             hiding (bracket, catch, finally, throw)
-import           Control.Monad                 (forM_, forM, when, unless)
->>>>>>> eb3c424b
+import           Control.Monad                 (forM, forM_, unless, when)
 import           Control.Monad.Fix             (MonadFix)
-import           Data.Int                      (Int64)
 import           Data.Binary                   as Bin
 import           Data.Binary.Get               as Bin
 import qualified Data.ByteString               as BS
 import qualified Data.ByteString.Builder       as BS
 import qualified Data.ByteString.Builder.Extra as BS
 import qualified Data.ByteString.Lazy          as LBS
-import           Data.Foldable                 (foldlM, foldl', toList)
+import           Data.Foldable                 (foldl', foldlM, toList)
 import           Data.Hashable                 (Hashable)
+import           Data.Int                      (Int64)
 import           Data.List                     (intercalate)
 import           Data.List.NonEmpty            (NonEmpty ((:|)))
 import           Data.Map.Strict               (Map)
 import qualified Data.Map.Strict               as Map
-import           Data.Set                      (Set)
-import qualified Data.Set                      as Set
+import           Data.Monoid
 import           Data.NonEmptySet              (NonEmptySet)
 import qualified Data.NonEmptySet              as NESet
 import           Data.Sequence                 (Seq)
 import qualified Data.Sequence                 as Seq
-import           Data.Monoid
+import           Data.Set                      (Set)
+import qualified Data.Set                      as Set
+import           Data.Time.Units               (Microsecond)
 import           Data.Typeable
-import           Data.Time.Units               (Microsecond)
 import           Formatting                    (sformat, shown, string, (%))
 import qualified Mockable.Channel              as Channel
 import           Mockable.Class
 import           Mockable.Concurrent
+import           Mockable.CurrentTime          (CurrentTime, currentTime)
 import           Mockable.Exception
+import qualified Mockable.Metrics              as Metrics
 import           Mockable.SharedAtomic
 import           Mockable.SharedExclusive
-import           Mockable.CurrentTime          (CurrentTime, currentTime)
-import qualified Mockable.Metrics              as Metrics
 import qualified Network.Transport             as NT (EventErrorCode (EventConnectionLost, EventEndPointFailed, EventTransportFailed))
 import qualified Network.Transport.Abstract    as NT
+import qualified Node.Message                  as Message
 import           System.Random                 (Random, StdGen, random)
-import           System.Wlog                   (WithLogger, logDebug, logError, logWarning)
-import qualified Node.Message                  as Message
+import           System.Wlog                   (WithLogger, logDebug, logError,
+                                                logWarning)
 
 -- | A 'NodeId' wraps a network-transport endpoint address
 newtype NodeId = NodeId NT.EndPointAddress
@@ -129,7 +125,7 @@
 
 data SomeHandler m = forall t . SomeHandler {
       someHandlerThreadId :: !(ThreadId m)
-    , someHandlerPromise :: !(Promise m t)
+    , someHandlerPromise  :: !(Promise m t)
     }
 
 -- | Correctness relies on the assumption that the ThreadId is that of the
@@ -218,25 +214,25 @@
       --   bidirectional).
       --   NB a handler may run longer or shorter than the duration of a
       --   connection.
-      stRunningHandlersRemote :: !(Metrics.Gauge m)
+      stRunningHandlersRemote         :: !(Metrics.Gauge m)
       -- | How many handlers are running right now which were initiated
       --   locally, i.e. corresponding to bidirectional connections.
-    , stRunningHandlersLocal :: !(Metrics.Gauge m)
+    , stRunningHandlersLocal          :: !(Metrics.Gauge m)
       -- | Statistics for each peer.
-    , stPeerStatistics :: !(Map NT.EndPointAddress PeerStatistics)
+    , stPeerStatistics                :: !(Map NT.EndPointAddress PeerStatistics)
       -- | How many peers are connected.
-    , stPeers :: !(Metrics.Gauge m)
+    , stPeers                         :: !(Metrics.Gauge m)
       -- | Average number of remotely-initiated handlers per peer.
       --   Also track the average of the number of handlers squared, so we
       --   can quickly compute the variance.
-    , stRunningHandlersRemoteAverage :: !(Double, Double)
+    , stRunningHandlersRemoteAverage  :: !(Double, Double)
       -- | Average number of locally-initiated handlers per peer.
       --   Also track the average of the number of handlers squared, so we
       --   can quickly compute the variance.
-    , stRunningHandlersLocalAverage :: !(Double, Double)
+    , stRunningHandlersLocalAverage   :: !(Double, Double)
       -- | Handlers which finished normally. Distribution is on their
       --   running time.
-    , stHandlersFinishedNormally :: !(Metrics.Distribution m)
+    , stHandlersFinishedNormally      :: !(Metrics.Distribution m)
       -- | Handlers which finished exceptionally. Distribution is on their
       --   running time.
     , stHandlersFinishedExceptionally :: !(Metrics.Distribution m)
@@ -260,7 +256,7 @@
       pstRunningHandlersRemote :: !Int
       -- | How many handlers are running right now for locally-iniaiated
       --   bidirectional connections to this peer.
-    , pstRunningHandlersLocal :: !Int
+    , pstRunningHandlersLocal  :: !Int
     }
 
 pstNull :: PeerStatistics -> Bool
@@ -301,7 +297,7 @@
         (Just !stats, map') -> (map', pstNull stats)
         -- First component is Nothing only if the peer is not in the map.
         -- That should never happen.
-        _ -> (map, False)
+        _                   -> (map, False)
         where
         updater _ !stats =
             let !stats' = stats { pstRunningHandlersLocal = pstRunningHandlersLocal stats - 1 }
@@ -309,7 +305,7 @@
 
     Remote peer _ _ -> case Map.updateLookupWithKey updater peer map of
         (Just !stats, map') -> (map', pstNull stats)
-        _ -> (map, False)
+        _                   -> (map, False)
         where
         updater _ !stats =
             let !stats' = stats { pstRunningHandlersRemote = pstRunningHandlersRemote stats - 1 }
@@ -575,10 +571,10 @@
 
 instance Show (ConnectionState peerData m) where
     show term = case term of
-        WaitingForPeerData -> "WaitingForPeerData"
-        PeerDataParseFailure -> "PeerDataParseFailure"
-        WaitingForHandshake _ _ -> "WaitingForHandshake"
-        HandshakeFailure -> "HandshakeFailure"
+        WaitingForPeerData          -> "WaitingForPeerData"
+        PeerDataParseFailure        -> "PeerDataParseFailure"
+        WaitingForHandshake _ _     -> "WaitingForHandshake"
+        HandshakeFailure            -> "HandshakeFailure"
         FeedingApplicationHandler _ -> "FeedingApplicationHandler"
 
 data PeerState peerData =
@@ -1025,7 +1021,7 @@
             -- Removing it from the peers map is more involved.
             let peersUpdater existing = case existing of
                     GotPeerData peerData neset -> case NESet.delete connid neset of
-                        Nothing -> Nothing
+                        Nothing     -> Nothing
                         Just neset' -> Just (GotPeerData peerData neset')
                     ExpectingPeerData neset mleader -> case NESet.delete connid neset of
                         Nothing -> Nothing
@@ -1035,7 +1031,7 @@
                                 -- The connection which is giving the peer data
                                 -- has closed! That's ok, just forget about it
                                 -- and the partial decode of that data.
-                                True -> Just (ExpectingPeerData neset' Nothing)
+                                True  -> Just (ExpectingPeerData neset' Nothing)
                                 False -> Just (ExpectingPeerData neset' mleader)
             let state' = state {
                       csConnections = Map.delete connid (csConnections state)
@@ -1058,7 +1054,7 @@
                 -- This is a network-transport bug, but we're defensive: will
                 -- clean up the state and plug the input channels anyway.
                 let connids = case it of
-                        GotPeerData _ neset -> NESet.toList neset
+                        GotPeerData _ neset       -> NESet.toList neset
                         ExpectingPeerData neset _ -> NESet.toList neset
                 logError $ sformat ("still have " % shown % " connections") (length connids)
                 -- For every connection to that peer we'll plug the channel with
@@ -1266,7 +1262,7 @@
                 outcome <- NT.send conn [controlHeaderBidirectionalSyn nonce]
                 case outcome of
                     Left err -> throw err
-                    Right _ -> action peerDataVar channel (ChannelOut conn)
+                    Right _  -> action peerDataVar channel (ChannelOut conn)
             wait promise
     bracket (connectToPeer node nodeid)
             (\conn -> disconnectFromPeer node nodeid conn)
@@ -1452,7 +1448,7 @@
         -- Somebody else sent it, so we can proceed.
         False -> return ()
         -- We are responsible for sending it.
-        True -> sendPeerData conn
+        True  -> sendPeerData conn
 
     sendPeerData conn = do
         let serializedPeerData = Message.packMsg nodePackingType nodePeerData
@@ -1528,7 +1524,7 @@
 
         case mconn of
             -- Throwing the error will induce the bracket resource releaser
-            Left err -> throw err
+            Left err   -> throw err
             Right conn -> return conn
 
     -- Update the OutboundConnectionState at this peer to no longer show
@@ -1566,7 +1562,7 @@
                                   return $ Just (ComingUp (n - 1) excl')
                           let established' = case merr of
                                   Nothing -> established + 1
-                                  Just _ -> established
+                                  Just _  -> established
                           return . Just $ Stable comingUp' established' goingDown transmission
 
                 _ -> throw (InternalError "finishConnecting : impossible")
